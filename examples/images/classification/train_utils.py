from typing import Optional

import dotenv
import pytorch_lightning as pl
from model import ImageClassifierPipeline
from omegaconf import DictConfig
from prepare import (
    CIFAR10DataModule,
    CIFAR100DataModule,
    ImageNetDataModule,
    RotatedMNISTDataModule,
    STL10DataModule,
)
from pytorch_lightning.callbacks import EarlyStopping, ModelCheckpoint


def get_model_data_and_callbacks(hyperparams: DictConfig):

    # get image data
    image_data = get_image_data(hyperparams.dataset)
    
    # checkpoint callbacks
    callbacks = get_callbacks(hyperparams)

    # get model pipeline
    model = get_model_pipeline(hyperparams)

    return model, image_data, callbacks


def get_model_pipeline(hyperparams: DictConfig):

    if hyperparams.experiment.run_mode == "test":
        model = ImageClassifierPipeline.load_from_checkpoint(
            checkpoint_path=hyperparams.checkpoint.checkpoint_path
            + "/"
            + hyperparams.checkpoint.checkpoint_name
            + ".ckpt",
            hyperparams=hyperparams,
        )
        model.freeze()
        model.eval()
    else:
        model = ImageClassifierPipeline(hyperparams)

    return model


def get_trainer(
    hyperparams: DictConfig, callbacks: list, wandb_logger: pl.loggers.WandbLogger
):
    if hyperparams.experiment.run_mode == "dryrun":
        trainer = pl.Trainer(
            fast_dev_run=5,
            max_epochs=hyperparams.experiment.training.num_epochs,
            accelerator="auto",
            limit_train_batches=5,
            limit_val_batches=5,
            logger=wandb_logger,
            callbacks=callbacks,
            deterministic=hyperparams.experiment.deterministic,
        )
    else:
        trainer = pl.Trainer(
            max_epochs=hyperparams.experiment.training.num_epochs,
            accelerator="auto",
            logger=wandb_logger,
            callbacks=callbacks,
            deterministic=hyperparams.experiment.deterministic,
            num_nodes=hyperparams.experiment.num_nodes,
            devices=hyperparams.experiment.num_gpus,
            strategy="ddp",
        )

    return trainer


def get_callbacks(hyperparams: DictConfig):

    checkpoint_callback = ModelCheckpoint(
        dirpath=hyperparams.checkpoint.checkpoint_path,
        filename=hyperparams.checkpoint.checkpoint_name,
        monitor="val/acc",
        mode="max",
        save_on_train_epoch_end=False,
    )
    early_stop_metric_callback = EarlyStopping(
        monitor="val/acc",
        min_delta=hyperparams.experiment.training.min_delta,
        patience=hyperparams.experiment.training.patience,
        verbose=True,
        mode="max",
    )

    return [checkpoint_callback, early_stop_metric_callback]
<<<<<<< HEAD


def get_recursive_hyperparams_identifier(hyperparams: DictConfig):
    # get the identifier for the canonicalization network hyperparameters
    # recursively go through the dictionary and get the values and concatenate them
    identifier = ""
    for key, value in hyperparams.items():
        if isinstance(value, DictConfig):
            identifier += f"{get_recursive_hyperparams_identifier(value)}"
        # special manipulation for the keys (to avoid exceeding OS limit for file names)
        elif key not in ["canonicalization_type", "beta", "input_crop_ratio"]:
            if key == "network_type":
                identifier += f"_net_type_{value}_"
            elif key == "out_vector_size":
                identifier += f"_out_vec_{value}_"
            elif key in [
                "kernel_size",
                "resize_shape",
                "group_type",
                "artifact_err_wt",
            ]:
                identifier += f"_{key.split('_')[0]}_{value}_"
            elif key in ["num_layers", "out_channels", "num_rotations"]:
                identifier += f"_{key.split('_')[-1]}_{value}_"
            else:
                identifier += f"_{key}_{value}_"
    return identifier


def get_checkpoint_name(hyperparams: DictConfig):
    return (
        f"{get_recursive_hyperparams_identifier(hyperparams.canonicalization)}".lstrip(
            "_"
        )
        + f"_loss_wts_{int(hyperparams.experiment.training.loss.task_weight)}_{int(hyperparams.experiment.training.loss.prior_weight)}_{int(hyperparams.experiment.training.loss.group_contrast_weight)}"
        + f"_lrs_{hyperparams.experiment.training.prediction_lr}_{hyperparams.experiment.training.canonicalization_lr}"
        + f"_seed_{hyperparams.experiment.seed}"
    )

=======
                        
>>>>>>> 4c15e031

def get_image_data(dataset_hyperparams: DictConfig):

    dataset_classes = {
        "rotated_mnist": RotatedMNISTDataModule,
        "cifar10": CIFAR10DataModule,
        "cifar100": CIFAR100DataModule,
        "stl10": STL10DataModule,
        "imagenet": ImageNetDataModule,
    }

    if dataset_hyperparams.dataset_name not in dataset_classes:
        raise ValueError(f"{dataset_hyperparams.dataset_name} not implemented")

    return dataset_classes[dataset_hyperparams.dataset_name](dataset_hyperparams)


def load_envs(env_file: Optional[str] = None) -> None:
    """
    Load all the environment variables defined in the `env_file`.
    This is equivalent to `. env_file` in bash.

    It is possible to define all the system specific variables in the `env_file`.

    :param env_file: the file that defines the environment variables to use. If None
                     it searches for a `.env` file in the project.
    """
    dotenv.load_dotenv(dotenv_path=env_file, override=True)<|MERGE_RESOLUTION|>--- conflicted
+++ resolved
@@ -93,49 +93,7 @@
     )
 
     return [checkpoint_callback, early_stop_metric_callback]
-<<<<<<< HEAD
-
-
-def get_recursive_hyperparams_identifier(hyperparams: DictConfig):
-    # get the identifier for the canonicalization network hyperparameters
-    # recursively go through the dictionary and get the values and concatenate them
-    identifier = ""
-    for key, value in hyperparams.items():
-        if isinstance(value, DictConfig):
-            identifier += f"{get_recursive_hyperparams_identifier(value)}"
-        # special manipulation for the keys (to avoid exceeding OS limit for file names)
-        elif key not in ["canonicalization_type", "beta", "input_crop_ratio"]:
-            if key == "network_type":
-                identifier += f"_net_type_{value}_"
-            elif key == "out_vector_size":
-                identifier += f"_out_vec_{value}_"
-            elif key in [
-                "kernel_size",
-                "resize_shape",
-                "group_type",
-                "artifact_err_wt",
-            ]:
-                identifier += f"_{key.split('_')[0]}_{value}_"
-            elif key in ["num_layers", "out_channels", "num_rotations"]:
-                identifier += f"_{key.split('_')[-1]}_{value}_"
-            else:
-                identifier += f"_{key}_{value}_"
-    return identifier
-
-
-def get_checkpoint_name(hyperparams: DictConfig):
-    return (
-        f"{get_recursive_hyperparams_identifier(hyperparams.canonicalization)}".lstrip(
-            "_"
-        )
-        + f"_loss_wts_{int(hyperparams.experiment.training.loss.task_weight)}_{int(hyperparams.experiment.training.loss.prior_weight)}_{int(hyperparams.experiment.training.loss.group_contrast_weight)}"
-        + f"_lrs_{hyperparams.experiment.training.prediction_lr}_{hyperparams.experiment.training.canonicalization_lr}"
-        + f"_seed_{hyperparams.experiment.seed}"
-    )
-
-=======
                         
->>>>>>> 4c15e031
 
 def get_image_data(dataset_hyperparams: DictConfig):
 
