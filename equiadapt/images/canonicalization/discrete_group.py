import math
from typing import Any, List, Tuple, Union

import kornia as K
import torch
from torch.nn import functional as F
from torchvision import transforms

from equiadapt.common.basecanonicalization import DiscreteGroupCanonicalization
from equiadapt.images.utils import (
    flip_boxes,
    flip_masks,
    get_action_on_image_features,
    rotate_boxes,
    rotate_masks,
)


class DiscreteGroupImageCanonicalization(DiscreteGroupCanonicalization):
    def __init__(self,
                 canonicalization_network: torch.nn.Module,
                 canonicalization_hyperparams: dict,
                 in_shape: tuple
                 ):
        super().__init__(canonicalization_network)

        self.beta = canonicalization_hyperparams.beta

        assert len(in_shape) == 3, "Input shape should be in the format (channels, height, width)"

        # DEfine all the image transformations here which are used during canonicalization
        # pad and crop the input image if it is not rotated MNIST
        is_grayscale = (in_shape[0] == 1)

        self.pad = torch.nn.Identity() if is_grayscale else transforms.Pad(math.ceil(in_shape[-1] * 0.5), padding_mode='edge')
        self.crop = torch.nn.Identity() if is_grayscale else transforms.CenterCrop((in_shape[-2], in_shape[-1]))

        self.crop_canonization = torch.nn.Identity() if is_grayscale else transforms.CenterCrop((
            math.ceil(in_shape[-2] * canonicalization_hyperparams.input_crop_ratio),
            math.ceil(in_shape[-1] * canonicalization_hyperparams.input_crop_ratio)
        ))

        self.resize_canonization = torch.nn.Identity() if is_grayscale else transforms.Resize(size=canonicalization_hyperparams.resize_shape)

    def groupactivations_to_groupelement(self, group_activations: torch.Tensor):
        """
        This method takes the activations for each group element as input and
        returns the group element

        Args:
            group_activations: activations for each group element

        Returns:
            group_element: group element
        """

        # convert the group activations to one hot encoding of group element
        # this conversion is differentiable and will be used to select the group element
        group_elements_one_hot = self.groupactivations_to_groupelementonehot(group_activations)

        angles = torch.linspace(0., 360., self.num_rotations+1)[:self.num_rotations].to(self.device)
        group_elements_rot_comp = torch.cat([angles, angles], dim=0) if self.group_type == "roto-reflection" else angles

        group_element_dict = {}

        group_element_rot_comp = torch.sum(group_elements_one_hot * group_elements_rot_comp, dim=-1)
        group_element_dict["rotation"] = group_element_rot_comp

        if self.group_type == "roto-reflection":
            reflect_identifier_vector = torch.cat([torch.zeros(self.num_rotations),
                 torch.ones(self.num_rotations)], dim=0).to(self.device)
            group_element_reflect_comp = torch.sum(group_elements_one_hot * reflect_identifier_vector, dim=-1)
            group_element_dict["reflection"] = group_element_reflect_comp

        return group_element_dict

    def get_group_activations(self, x: torch.Tensor):
        """
        This method takes an image as input and
        returns the group activations
        """
        raise NotImplementedError("get_group_activations is not implemented for"
                                  "the DiscreteGroupImageCanonicalization class")


    def get_groupelement(self, x: torch.Tensor):
        """
        This method takes the input image and
        maps it to the group element

        Args:
            x: input image

        Returns:
            group_element: group element
        """
        group_activations = self.get_group_activations(x)
        group_element_dict = self.groupactivations_to_groupelement(group_activations)

        # Check whether canonicalization_info_dict is already defined
        if not hasattr(self, "canonicalization_info_dict"):
            self.canonicalization_info_dict = {}

        self.canonicalization_info_dict["group_element"] = group_element_dict
        self.canonicalization_info_dict["group_activations"] = group_activations

        return group_element_dict

    def transformations_before_canonicalization_network_forward(self, x: torch.Tensor):
        """
        This method takes an image as input and
        returns the pre-canonicalized image
        """
        x = self.crop_canonization(x)
        x = self.resize_canonization(x)
        return x
<<<<<<< HEAD
        
    
    def canonicalize(self, x: torch.Tensor, targets: List = None) -> Union[torch.Tensor, Tuple[torch.Tensor, List]]:
=======


    def canonicalize(self, x: torch.Tensor, targets: torch.Tensor = None):
>>>>>>> 529b63ee
        """
        This method takes an image as input and
        returns the canonicalized image
        """
        self.device = x.device
        group_element_dict = self.get_groupelement(x)

        x = self.pad(x)

        if "reflection" in group_element_dict.keys():
            reflect_indicator = group_element_dict["reflection"][:,None,None,None]
            x = (1 - reflect_indicator) * x + reflect_indicator * K.geometry.hflip(x)

        x = K.geometry.rotate(x, -group_element_dict["rotation"])

        x = self.crop(x)

        if targets:
            # canonicalize the targets (for instance segmentation, masks and boxes)
            image_width = x.shape[-1]

            if 'reflection' in group_element_dict.keys():
                # flip masks and boxes
                for t in range(len(targets)):
                    targets[t]["boxes"] = flip_boxes(targets[t]["boxes"], image_width)
                    targets[t]["masks"] = flip_masks(targets[t]["masks"])

            # rotate masks and boxes
            for t in range(len(targets)):
                targets[t]["boxes"] = rotate_boxes(targets[t]["boxes"], group_element_dict["rotation"][t], image_width)
                targets[t]["masks"] = rotate_masks(targets[t]["masks"], -group_element_dict["rotation"][t].item())

            return x, targets

        return x

    def invert_canonicalization(self, x_canonicalized_out: torch.Tensor, induced_rep_type: str = "regular"):
        """
        This method takes the output of canonicalized image as input and
        returns output of the original image
        """
        return get_action_on_image_features(feature_map = x_canonicalized_out,
                                            group_info_dict = self.group_info_dict,
                                            group_element_dict = self.canonicalization_info_dict["group_element"],
                                            induced_rep_type = induced_rep_type)




class GroupEquivariantImageCanonicalization(DiscreteGroupImageCanonicalization):
    def __init__(self,
                 canonicalization_network: torch.nn.Module,
                 canonicalization_hyperparams: dict,
                 in_shape: tuple
                 ):
        super().__init__(canonicalization_network,
                         canonicalization_hyperparams,
                         in_shape)
        self.group_type = canonicalization_network.group_type
        self.num_rotations = canonicalization_network.num_rotations
        self.num_group = self.num_rotations if self.group_type == "rotation" else 2 * self.num_rotations
        self.group_info_dict = {"num_rotations": self.num_rotations,
                                 "num_group": self.num_group}

    def get_group_activations(self, x: torch.Tensor):
        """
        This method takes an image as input and
        returns the group activations
        """
        x = self.transformations_before_canonicalization_network_forward(x)
        group_activations = self.canonicalization_network(x)
        return group_activations



class OptimizedGroupEquivariantImageCanonicalization(DiscreteGroupImageCanonicalization):
    def __init__(self,
                 canonicalization_network: torch.nn.Module,
                 canonicalization_hyperparams: dict,
                 in_shape: tuple
                 ):
        super().__init__(canonicalization_network,
                         canonicalization_hyperparams,
                         in_shape)
        self.group_type = canonicalization_hyperparams.group_type
        self.num_rotations = canonicalization_hyperparams.num_rotations
        self.artifact_err_wt = canonicalization_hyperparams.artifact_err_wt
        self.num_group = self.num_rotations if self.group_type == "rotation" else 2 * self.num_rotations
        self.out_vector_size = canonicalization_network.out_vector_size

        # group optimization specific cropping and padding (required for group_augment())
        group_augment_in_shape = canonicalization_hyperparams.resize_shape
        self.crop_group_augment = torch.nn.Identity() if in_shape[0] == 1 else transforms.CenterCrop(group_augment_in_shape)
        self.pad_group_augment = torch.nn.Identity() if in_shape[0] == 1 else transforms.Pad(math.ceil(group_augment_in_shape * 0.5), padding_mode='edge')


        self.reference_vector = torch.nn.Parameter(
            torch.randn(1, self.out_vector_size),
            requires_grad=canonicalization_hyperparams.learn_ref_vec
        )
        self.group_info_dict = {"num_rotations": self.num_rotations,
                                 "num_group": self.num_group}

    def rotate_and_maybe_reflect(self, x: torch.Tensor, degrees: torch.Tensor, reflect: bool = False):
        x_augmented_list = []
        for degree in degrees:
            x_rot = self.pad_group_augment(x)
            x_rot = K.geometry.rotate(x_rot, -degree)
            if reflect:
                x_rot = K.geometry.hflip(x_rot)
            x_rot = self.crop_group_augment(x_rot)
            x_augmented_list.append(x_rot)
        return x_augmented_list


    def group_augment(self, x : torch.Tensor):

        degrees = torch.linspace(0, 360, self.num_rotations + 1)[:-1].to(self.device)
        x_augmented_list = self.rotate_and_maybe_reflect(x, degrees)

        if self.group_type == "roto-reflection":
            x_augmented_list += self.rotate_and_maybe_reflect(x, degrees, reflect=True)

        return torch.cat(x_augmented_list, dim=0)


    def get_group_activations(self, x: torch.Tensor):
        """
        This method takes an image as input and
        returns the group activations
        """

        x = self.transformations_before_canonicalization_network_forward(x)
        x_augmented = self.group_augment(x)                       # size (batch_size * group_size, in_channels, height, width)
        vector_out = self.canonicalization_network(x_augmented)           # size (batch_size * group_size, reference_vector_size)
        self.canonicalization_info_dict = {"vector_out": vector_out}

        if self.artifact_err_wt:
            # select a random rotation for each image in the batch
            rotation_indices = torch.randint(0, self.num_rotations, (x_augmented.shape[0],)).to(self.device)

            # apply the rotation degree to the images
            x_dummy = self.pad_group_augment(x_augmented)
            x_dummy = K.geometry.rotate(x_dummy, -rotation_indices * 360 / self.num_rotations)
            x_dummy = self.crop_group_augment(x_dummy)

            # invert the image back to the original orientation
            x_dummy = self.pad_group_augment(x_dummy)
            x_dummy = K.geometry.rotate(x_dummy, rotation_indices * 360 / self.num_rotations)
            x_dummy = self.crop_group_augment(x_dummy)

            vector_out_dummy = self.canonicalization_network(x_dummy)           # size (batch_size * group_size, reference_vector_size)
            self.canonicalization_info_dict.update({"vector_out_dummy": vector_out_dummy})

        scalar_out = F.cosine_similarity(
            self.reference_vector.repeat(vector_out.shape[0], 1),
            vector_out
        )                                                                 # size (batch_size * group_size, 1)
        group_activations = scalar_out.reshape(self.num_group, -1).T      # size (batch_size, group_size)
        return group_activations


    def get_optimization_specific_loss(self):
        vectors = self.canonicalization_info_dict["vector_out"]

        # compute error to reduce rotation artifacts
        rotation_artifact_error = 0
        if self.artifact_err_wt:
            vectors_dummy = self.canonicalization_info_dict["vector_out_dummy"]
            rotation_artifact_error = torch.nn.functional.mse_loss(vectors_dummy, vectors)

        # error to ensure that the vectors are (as much as possible) orthogonal
        vectors = vectors.reshape(self.num_group, -1, self.out_vector_size).permute((1, 0, 2)) # (batch_size, group_size, vector_out_size)
        distances = vectors @ vectors.permute((0, 2, 1))
        mask = 1.0 - torch.eye(self.num_group).to(self.device) # (group_size, group_size)


        return torch.abs(distances * mask).mean() + self.artifact_err_wt * rotation_artifact_error<|MERGE_RESOLUTION|>--- conflicted
+++ resolved
@@ -114,15 +114,9 @@
         x = self.crop_canonization(x)
         x = self.resize_canonization(x)
         return x
-<<<<<<< HEAD
         
     
     def canonicalize(self, x: torch.Tensor, targets: List = None) -> Union[torch.Tensor, Tuple[torch.Tensor, List]]:
-=======
-
-
-    def canonicalize(self, x: torch.Tensor, targets: torch.Tensor = None):
->>>>>>> 529b63ee
         """
         This method takes an image as input and
         returns the canonicalized image
