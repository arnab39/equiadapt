--- conflicted
+++ resolved
@@ -187,14 +187,7 @@
             'val/mar_large': _map_dict['mar_large'],
 
         })
-<<<<<<< HEAD
         
-=======
-
-        # Log the validation metrics
-        self.log_dict(validation_metrics, prog_bar=True)
-
->>>>>>> 529b63ee
          # Log the identity metric if the prior weight is non-zero
         if self.hyperparams.experiment.training.loss.prior_weight:
             metric_identity = self.canonicalizer.get_identity_metric()
