import os
import urllib.request as url_req
import zipfile

import numpy as np
import pytorch_lightning as pl
import torch
from torch.utils.data import DataLoader, TensorDataset


def obtain(dir_path):
    os.makedirs(dir_path, exist_ok=True)
    dir_path = os.path.expanduser(dir_path)
    print("Downloading the dataset")

<<<<<<< HEAD
    ## Download the main zip file
=======
    # Download the main zip file
>>>>>>> 769a05fc
    url_req.urlretrieve(
        "http://www.iro.umontreal.ca/~lisa/icml2007data/mnist_rotation_new.zip",
        os.path.join(dir_path, "mnist_rotated.zip"),
    )
    # Extract the zip file
    print("Extracting the dataset")

    fh = open(os.path.join(dir_path, "mnist_rotated.zip"), "rb")
    z = zipfile.ZipFile(fh)
    for name in z.namelist():
        outfile = open(os.path.join(dir_path, name), "wb")
        outfile.write(z.read(name))
        outfile.close()
    fh.close()

    train_file_path = os.path.join(dir_path, "mnist_rotated_train.amat")
    valid_file_path = os.path.join(dir_path, "mnist_rotated_valid.amat")
    test_file_path = os.path.join(dir_path, "mnist_rotated_test.amat")

    # Rename train and test files
    os.rename(
        os.path.join(dir_path, "mnist_all_rotation_normalized_float_train_valid.amat"),
        train_file_path,
    )
    os.rename(
        os.path.join(dir_path, "mnist_all_rotation_normalized_float_test.amat"),
        test_file_path,
    )

    # Split data in valid file and train file
    fp = open(train_file_path)

    # Add the lines of the file into a list
    lineList = []
    for line in fp:
        lineList.append(line)
    fp.close()

    # Create valid file and train file
    valid_file = open(valid_file_path, "w")
    train_file = open(train_file_path, "w")

    # Write lines into valid file and train file
    for i, line in enumerate(lineList):
        if (i + 1) > 10000:
            valid_file.write(line)
        else:
            train_file.write(line)

    valid_file.close()
    train_file.close()

<<<<<<< HEAD
    ## Delete Temp file
=======
    # Delete Temp file
>>>>>>> 769a05fc
    os.remove(os.path.join(dir_path, "mnist_rotated.zip"))

    print("Done")


def load_line(line):
    tokens = line.split()
    return np.array([float(i) for i in tokens[:-1]]), int(float(tokens[-1]))


def custom_load_data(file_path):
    fp = open(file_path)
    # Add the lines of the file into a list
    image_list = []
    label_list = []
    for line in fp:
        image, label = load_line(line)
        image_list.append(torch.tensor(image, dtype=torch.float32).reshape(1, 28, 28))
        label_list.append(torch.tensor(label))
    fp.close()
    images = torch.stack(image_list)
    labels = torch.stack(label_list)
    return images, labels


def get_dataset(dir_path, split="train"):
    if split == "train":
        file_path = os.path.join(dir_path, "mnist_rotated_train.amat")
    elif split == "valid":
        file_path = os.path.join(dir_path, "mnist_rotated_valid.amat")
    else:
        file_path = os.path.join(dir_path, "mnist_rotated_test.amat")
    images, labels = custom_load_data(file_path)

    dataset = TensorDataset(images, labels)
    return dataset


class RotatedMNISTDataModule(pl.LightningDataModule):
    def __init__(self, hyperparams, download=False):
        super().__init__()
        self.data_path = hyperparams.data_path
        self.hyperparams = hyperparams
        if download or not os.path.exists(self.data_path):
            obtain(self.data_path)

    def setup(self, stage=None):
        if stage == "fit" or stage is None:
            self.train_dataset = get_dataset(self.data_path, split="train")
            self.valid_dataset = get_dataset(self.data_path, split="valid")
            print("Train dataset size: ", len(self.train_dataset))
            print("Valid dataset size: ", len(self.valid_dataset))
        if stage == "test":
            self.test_dataset = get_dataset(self.data_path, split="test")
            print("Test dataset size: ", len(self.test_dataset))

    def train_dataloader(self):
        train_loader = DataLoader(
            self.train_dataset,
            self.hyperparams.batch_size,
            shuffle=True,
            num_workers=self.hyperparams.num_workers,
        )
        return train_loader

    def val_dataloader(self):
        valid_loader = DataLoader(
            self.valid_dataset,
            self.hyperparams.batch_size,
            shuffle=False,
            num_workers=self.hyperparams.num_workers,
        )
        return valid_loader

    def test_dataloader(self):
        test_loader = DataLoader(
            self.test_dataset,
            self.hyperparams.batch_size,
            shuffle=False,
            num_workers=self.hyperparams.num_workers,
        )
        return test_loader


# if __name__ == "__main__":
#     parser = argparse.ArgumentParser()
#     parser.add_argument(
#         '--data-path', type=str,
#         default='./canonical_network/data/rotated_mnist',
#         help='Path to the dataset.'
#     )
#     args = parser.parse_args()
#     obtain(args.data_path)<|MERGE_RESOLUTION|>--- conflicted
+++ resolved
@@ -13,11 +13,7 @@
     dir_path = os.path.expanduser(dir_path)
     print("Downloading the dataset")
 
-<<<<<<< HEAD
-    ## Download the main zip file
-=======
     # Download the main zip file
->>>>>>> 769a05fc
     url_req.urlretrieve(
         "http://www.iro.umontreal.ca/~lisa/icml2007data/mnist_rotation_new.zip",
         os.path.join(dir_path, "mnist_rotated.zip"),
@@ -70,11 +66,7 @@
     valid_file.close()
     train_file.close()
 
-<<<<<<< HEAD
-    ## Delete Temp file
-=======
     # Delete Temp file
->>>>>>> 769a05fc
     os.remove(os.path.join(dir_path, "mnist_rotated.zip"))
 
     print("Done")
