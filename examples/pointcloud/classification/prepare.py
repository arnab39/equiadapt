import numpy as np
import warnings
import os
from torch.utils.data import Dataset, DataLoader

<<<<<<< HEAD
warnings.filterwarnings("ignore")
=======

>>>>>>> 769a05fc
import pytorch_lightning as pl
import h5py
import glob

warnings.filterwarnings("ignore")


def translate_pointcloud(pointcloud):
    xyz1 = np.random.uniform(low=2.0 / 3.0, high=3.0 / 2.0, size=[3])
    xyz2 = np.random.uniform(low=-0.2, high=0.2, size=[3])

    translated_pointcloud = np.add(np.multiply(pointcloud, xyz1), xyz2).astype(
        "float32"
    )
    return translated_pointcloud


def download_modelnet40(root_dir):
    DATA_DIR = root_dir
    if not os.path.exists(DATA_DIR):
        os.mkdir(DATA_DIR)
    if not os.path.exists(os.path.join(DATA_DIR, "modelnet40_ply_hdf5_2048")):
        www = "https://shapenet.cs.stanford.edu/media/modelnet40_ply_hdf5_2048.zip"
        zipfile = os.path.basename(www)
        os.system("wget --no-check-certificate %s; unzip %s" % (www, zipfile))
        os.system("mv %s %s" % ("modelnet40_ply_hdf5_2048", DATA_DIR))
        os.system("rm %s" % (zipfile))


def load_data_cls(root_dir, partition):
    download_modelnet40(root_dir)
    DATA_DIR = root_dir
    all_data = []
    all_label = []
    for h5_name in glob.glob(
        os.path.join(DATA_DIR, "modelnet40_ply_hdf5_2048", "*%s*.h5" % partition)
    ):
        f = h5py.File(h5_name, "r+")
        data = f["data"][:].astype("float32")
        label = f["label"][:].astype("int64")
        f.close()
        all_data.append(data)
        all_label.append(label)
    all_data = np.concatenate(all_data, axis=0)
    all_label = np.concatenate(all_label, axis=0)
    return all_data, all_label


def pc_normalize(pc):
    centroid = np.mean(pc, axis=0)
    pc = pc - centroid
    m = np.max(np.sqrt(np.sum(pc**2, axis=1)))
    pc = pc / m
    return pc


class ModelNetDataset(Dataset):
    def __init__(self, root_dir, num_points, partition="train", normalize=False):
        self.data, self.label = load_data_cls(root_dir, partition)
        self.num_points = num_points
        self.partition = partition
        self.normalize = normalize

    def __getitem__(self, item):
        pointcloud = self.data[item][: self.num_points]
        label = self.label[item]
        if self.partition == "train":
            pointcloud = translate_pointcloud(pointcloud)
            np.random.shuffle(pointcloud)
        if self.normalize:
            pointcloud = pc_normalize(pointcloud)
        return pointcloud, label

    def __len__(self):
        return self.data.shape[0]


class ModelNetDataModule(pl.LightningDataModule):
    def __init__(self, hyperparams):
        super().__init__()
        self.data_path = hyperparams.data_path
        self.hyperparams = hyperparams

    def setup(self, stage=None):
        if stage == "fit" or stage is None:
            self.train_dataset = ModelNetDataset(
                root_dir=self.data_path,
                num_points=self.hyperparams.num_points,
                partition="train",
                normalize=self.hyperparams.normalize,
            )
            self.valid_dataset = ModelNetDataset(
                root_dir=self.data_path,
                num_points=self.hyperparams.num_points,
                partition="test",
                normalize=self.hyperparams.normalize,
            )
        if stage == "test":
            self.test_dataset = ModelNetDataset(
                root_dir=self.data_path,
                num_points=self.hyperparams.num_points,
                partition="test",
                normalize=self.hyperparams.normalize,
            )

    def train_dataloader(self):
        train_loader = DataLoader(
            self.train_dataset,
            batch_size=self.hyperparams.batch_size,
            shuffle=True,
            num_workers=self.hyperparams.num_workers,
            drop_last=True,
        )
        return train_loader

    def val_dataloader(self):
        valid_loader = DataLoader(
            self.valid_dataset,
            batch_size=self.hyperparams.batch_size,
            shuffle=True,
            num_workers=self.hyperparams.num_workers,
            drop_last=False,
        )
        return valid_loader

    def test_dataloader(self):
        test_loader = DataLoader(
            self.test_dataset,
            batch_size=self.hyperparams.batch_size,
            shuffle=True,
            num_workers=self.hyperparams.num_workers,
            drop_last=False,
        )
        return test_loader<|MERGE_RESOLUTION|>--- conflicted
+++ resolved
@@ -3,11 +3,6 @@
 import os
 from torch.utils.data import Dataset, DataLoader
 
-<<<<<<< HEAD
-warnings.filterwarnings("ignore")
-=======
-
->>>>>>> 769a05fc
 import pytorch_lightning as pl
 import h5py
 import glob
