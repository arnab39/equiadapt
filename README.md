--- conflicted
+++ resolved
@@ -107,7 +107,6 @@
 pip install -e .
 ```
 
-<<<<<<< HEAD
 
 # Running equiadapt using example code
 
@@ -137,10 +136,7 @@
   </tr>
 </table>
 
-### Setup Hydra 
-=======
 ### Setup Hydra
->>>>>>> 02bc8fc8
 - Create a `.env` file in the root of the project with the following content:
   ```
     export HYDRA_JOBS="/path/to/your/hydra/jobs/directory"
@@ -151,14 +147,6 @@
   ```
 
 
-<<<<<<< HEAD
-=======
-# Running Instructions
-For image classification: [here](examples/images/classification/README.md)
-For (image) instance segmentation: [here](examples/images/segmentation/README.md)
-
-
->>>>>>> 02bc8fc8
 # Related papers
 
 For more insights on this library refer to our original paper on the idea: [Equivariance with Learned Canonicalization Function (ICML 2023)](https://proceedings.mlr.press/v202/kaba23a.html) and how to extend it to make any existing large pre-trained model equivariant: [Equivariant Adaptation of Large Pretrained Models (NeurIPS 2023)](https://proceedings.neurips.cc/paper_files/paper/2023/hash/9d5856318032ef3630cb580f4e24f823-Abstract-Conference.html).
