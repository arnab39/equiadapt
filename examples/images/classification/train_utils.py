from typing import Dict, Optional

import dotenv
import pytorch_lightning as pl
from model import ImageClassifierPipeline
<<<<<<< HEAD
from omegaconf import DictConfig
from prepare import (
    CIFAR10DataModule,
    CIFAR100DataModule,
    ImageNetDataModule,
    RotatedMNISTDataModule,
    STL10DataModule,
)
from pytorch_lightning.callbacks import EarlyStopping, ModelCheckpoint

=======
from prepare import RotatedMNISTDataModule, CIFAR10DataModule, CIFAR100DataModule, STL10DataModule, Flowers102DataModule, CelebADataModule, ImageNetDataModule
>>>>>>> 529b63ee

def get_model_data_and_callbacks(hyperparams : DictConfig):

     # get image data
    image_data = get_image_data(hyperparams.dataset)

    # checkpoint name
    hyperparams.checkpoint.checkpoint_name = get_checkpoint_name(hyperparams)

    # checkpoint callbacks
    callbacks = get_callbacks(hyperparams)

    # get model pipeline
    model = get_model_pipeline(hyperparams)

    return  model, image_data, callbacks

def get_model_pipeline(hyperparams: DictConfig):

    if hyperparams.experiment.run_mode == "test":
        model = ImageClassifierPipeline.load_from_checkpoint(
            checkpoint_path=hyperparams.checkpoint.checkpoint_path + "/" + \
                hyperparams.checkpoint.checkpoint_name + ".ckpt",
            hyperparams=hyperparams
        )
        model.freeze()
        model.eval()
    else:
        model = ImageClassifierPipeline(hyperparams)

    return model

def get_trainer(
    hyperparams: DictConfig,
    callbacks: list,
    wandb_logger: pl.loggers.WandbLogger
):
<<<<<<< HEAD
    if hyperparams.experiment.run_mode == "dryrun":
=======
    if hyperparams.experiment.run_mode == "auto_tune":
        trainer = pl.Trainer(
            max_epochs=hyperparams.experiment.num_epochs, accelerator="auto",
            auto_scale_batch_size=True, auto_lr_find=True, logger=wandb_logger,
            callbacks=callbacks, deterministic=hyperparams.experiment.deterministic,
            num_nodes=hyperparams.experiment.num_nodes, devices=hyperparams.experiment.num_gpus,
            strategy='ddp'
        )

    elif hyperparams.experiment.run_mode == "dryrun":
>>>>>>> 529b63ee
        trainer = pl.Trainer(
            fast_dev_run=5, max_epochs=hyperparams.experiment.training.num_epochs, accelerator="auto",
            limit_train_batches=5, limit_val_batches=5, logger=wandb_logger,
            callbacks=callbacks, deterministic=hyperparams.experiment.deterministic
        )
    else:
        trainer = pl.Trainer(
            max_epochs=hyperparams.experiment.training.num_epochs, accelerator="auto",
            logger=wandb_logger, callbacks=callbacks, deterministic=hyperparams.experiment.deterministic,
            num_nodes=hyperparams.experiment.num_nodes, devices=hyperparams.experiment.num_gpus,
            strategy='ddp'
        )

    return trainer


def get_callbacks(hyperparams: DictConfig):

    checkpoint_callback = ModelCheckpoint(
        dirpath=hyperparams.checkpoint.checkpoint_path,
        filename=hyperparams.checkpoint.checkpoint_name,
        monitor="val/acc",
        mode="max",
        save_on_train_epoch_end=False,
    )
    early_stop_metric_callback = EarlyStopping(monitor="val/acc",
                    min_delta=hyperparams.experiment.training.min_delta,
                    patience=hyperparams.experiment.training.patience,
                    verbose=True,
                    mode="max")

    return [checkpoint_callback, early_stop_metric_callback]

def get_recursive_hyperparams_identifier(hyperparams: DictConfig):
    # get the identifier for the canonicalization network hyperparameters
    # recursively go through the dictionary and get the values and concatenate them
    identifier = ""
    for key, value in hyperparams.items():
        if isinstance(value, DictConfig):
            identifier += f"{get_recursive_hyperparams_identifier(value)}"
        # special manipulation for the keys (to avoid exceeding OS limit for file names)
        elif key not in ["canonicalization_type", "beta", "input_crop_ratio"]:
            if key == "network_type":
                identifier += f"_net_type_{value}_"
            elif key == "out_vector_size":
                identifier += f"_out_vec_{value}_"
            elif key in ["kernel_size", "resize_shape", "group_type", "artifact_err_wt"]:
                identifier += f"_{key.split('_')[0]}_{value}_"
            elif key in ["num_layers", "out_channels", "num_rotations"]:
                identifier += f"_{key.split('_')[-1]}_{value}_"
            else:
                identifier += f"_{key}_{value}_"
    return identifier

def get_checkpoint_name(hyperparams : DictConfig):
    return f"{get_recursive_hyperparams_identifier(hyperparams.canonicalization)}".lstrip("_") + \
                        f"_loss_wts_{int(hyperparams.experiment.training.loss.task_weight)}_{int(hyperparams.experiment.training.loss.prior_weight)}_{int(hyperparams.experiment.training.loss.group_contrast_weight)}" + \
                        f"_lrs_{hyperparams.experiment.training.prediction_lr}_{hyperparams.experiment.training.canonicalization_lr}" + \
                        f"_seed_{hyperparams.experiment.seed}"


def get_image_data(dataset_hyperparams: DictConfig):

    dataset_classes = {
        "rotated_mnist": RotatedMNISTDataModule,
        "cifar10": CIFAR10DataModule,
        "cifar100": CIFAR100DataModule,
        "stl10": STL10DataModule,
        "imagenet": ImageNetDataModule
    }

    if dataset_hyperparams.dataset_name not in dataset_classes:
        raise ValueError(f"{dataset_hyperparams.dataset_name} not implemented")

    return dataset_classes[dataset_hyperparams.dataset_name](dataset_hyperparams)


def load_envs(env_file: Optional[str] = None) -> None:
    """
    Load all the environment variables defined in the `env_file`.
    This is equivalent to `. env_file` in bash.

    It is possible to define all the system specific variables in the `env_file`.

    :param env_file: the file that defines the environment variables to use. If None
                     it searches for a `.env` file in the project.
    """
    dotenv.load_dotenv(dotenv_path=env_file, override=True)<|MERGE_RESOLUTION|>--- conflicted
+++ resolved
@@ -3,7 +3,6 @@
 import dotenv
 import pytorch_lightning as pl
 from model import ImageClassifierPipeline
-<<<<<<< HEAD
 from omegaconf import DictConfig
 from prepare import (
     CIFAR10DataModule,
@@ -14,9 +13,6 @@
 )
 from pytorch_lightning.callbacks import EarlyStopping, ModelCheckpoint
 
-=======
-from prepare import RotatedMNISTDataModule, CIFAR10DataModule, CIFAR100DataModule, STL10DataModule, Flowers102DataModule, CelebADataModule, ImageNetDataModule
->>>>>>> 529b63ee
 
 def get_model_data_and_callbacks(hyperparams : DictConfig):
 
@@ -54,20 +50,7 @@
     callbacks: list,
     wandb_logger: pl.loggers.WandbLogger
 ):
-<<<<<<< HEAD
     if hyperparams.experiment.run_mode == "dryrun":
-=======
-    if hyperparams.experiment.run_mode == "auto_tune":
-        trainer = pl.Trainer(
-            max_epochs=hyperparams.experiment.num_epochs, accelerator="auto",
-            auto_scale_batch_size=True, auto_lr_find=True, logger=wandb_logger,
-            callbacks=callbacks, deterministic=hyperparams.experiment.deterministic,
-            num_nodes=hyperparams.experiment.num_nodes, devices=hyperparams.experiment.num_gpus,
-            strategy='ddp'
-        )
-
-    elif hyperparams.experiment.run_mode == "dryrun":
->>>>>>> 529b63ee
         trainer = pl.Trainer(
             fast_dev_run=5, max_epochs=hyperparams.experiment.training.num_epochs, accelerator="auto",
             limit_train_batches=5, limit_val_batches=5, logger=wandb_logger,
