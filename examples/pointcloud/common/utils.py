--- conflicted
+++ resolved
@@ -5,10 +5,7 @@
 from equiadapt.pointcloud.canonicalization.continuous_group import (
     EquivariantPointcloudCanonicalization,
 )
-<<<<<<< HEAD
-=======
 import numpy as np
->>>>>>> 769a05fc
 
 
 def get_canonicalization_network(
