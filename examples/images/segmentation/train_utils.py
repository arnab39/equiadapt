from typing import Optional

import dotenv
import pytorch_lightning as pl
from model import ImageSegmentationPipeline
from omegaconf import DictConfig
from prepare import COCODataModule
from pytorch_lightning.callbacks import EarlyStopping, ModelCheckpoint


def get_model_data_and_callbacks(hyperparams: DictConfig) -> tuple:

    # get image data
    image_data = get_image_data(hyperparams.dataset)

    # checkpoint callbacks
    callbacks = get_callbacks(hyperparams)

    # get model pipeline
    model = get_model_pipeline(hyperparams)

    return model, image_data, callbacks


def get_model_pipeline(hyperparams: DictConfig) -> pl.LightningModule:

    if hyperparams.experiment.run_mode == "test":
        model = ImageSegmentationPipeline.load_from_checkpoint(
            checkpoint_path=hyperparams.checkpoint.checkpoint_path
            + "/"
            + hyperparams.checkpoint.checkpoint_name
            + ".ckpt",
            hyperparams=hyperparams,
        )
        model.freeze()
        model.eval()
    else:
        model = ImageSegmentationPipeline(hyperparams)

    return model


def get_trainer(
    hyperparams: DictConfig, callbacks: list, wandb_logger: pl.loggers.WandbLogger
) -> pl.Trainer:
    if hyperparams.experiment.run_mode == "dryrun":
        trainer = pl.Trainer(
            fast_dev_run=5,
            max_epochs=hyperparams.experiment.training.num_epochs,
            accelerator="auto",
            limit_train_batches=5,
            limit_val_batches=5,
            logger=wandb_logger,
            callbacks=callbacks,
            deterministic=hyperparams.experiment.deterministic,
        )
    else:
        trainer = pl.Trainer(
            max_epochs=hyperparams.experiment.training.num_epochs,
            accelerator="auto",
            logger=wandb_logger,
            callbacks=callbacks,
            deterministic=hyperparams.experiment.deterministic,
            num_nodes=hyperparams.experiment.num_nodes,
            devices=hyperparams.experiment.num_gpus,
            strategy=(
                "ddp"
                if not hyperparams.experiment.training.loss.task_weight
                else "ddp_find_unused_parameters_true"
            ),
            # since when you do a forward pass through the (large) prediction network (such as Segment-Anything Model)
            # there might be some unused parameters in the prediction network, so we need to set the strategy to
            # ddp_find_unused_parameters_true
        )

    return trainer


def get_callbacks(hyperparams: DictConfig) -> list:

    checkpoint_callback = ModelCheckpoint(
        dirpath=hyperparams.checkpoint.checkpoint_path,
        filename=hyperparams.checkpoint.checkpoint_name,
        monitor="val/map",
        mode="max",
        save_on_train_epoch_end=False,
    )
    early_stop_metric_callback = EarlyStopping(
        monitor="val/map",
        min_delta=hyperparams.experiment.training.min_delta,
        patience=hyperparams.experiment.training.patience,
        verbose=True,
        mode="max",
    )

    return [checkpoint_callback, early_stop_metric_callback]


<<<<<<< HEAD
def get_image_data(dataset_hyperparams: DictConfig):
=======
def get_image_data(dataset_hyperparams: DictConfig) -> pl.LightningDataModule:
>>>>>>> 8777201e

    dataset_classes = {"coco": COCODataModule}

    if dataset_hyperparams.dataset_name not in dataset_classes:
        raise ValueError(f"{dataset_hyperparams.dataset_name} not implemented")

    return dataset_classes[dataset_hyperparams.dataset_name](dataset_hyperparams)


def load_envs(env_file: Optional[str] = None) -> None:
    """
    Load all the environment variables defined in the `env_file`.
    This is equivalent to `. env_file` in bash.

    It is possible to define all the system specific variables in the `env_file`.

    :param env_file: the file that defines the environment variables to use. If None
                     it searches for a `.env` file in the project.
    """
    dotenv.load_dotenv(dotenv_path=env_file, override=True)<|MERGE_RESOLUTION|>--- conflicted
+++ resolved
@@ -96,11 +96,7 @@
     return [checkpoint_callback, early_stop_metric_callback]
 
 
-<<<<<<< HEAD
-def get_image_data(dataset_hyperparams: DictConfig):
-=======
 def get_image_data(dataset_hyperparams: DictConfig) -> pl.LightningDataModule:
->>>>>>> 8777201e
 
     dataset_classes = {"coco": COCODataModule}
 
