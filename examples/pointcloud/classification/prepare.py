--- conflicted
+++ resolved
@@ -1,13 +1,7 @@
 import glob
 import os
-<<<<<<< HEAD
-from torch.utils.data import Dataset, DataLoader
-
-import pytorch_lightning as pl
-=======
 import warnings
 
->>>>>>> 4c15e031
 import h5py
 import numpy as np
 import pytorch_lightning as pl
