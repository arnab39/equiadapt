--- conflicted
+++ resolved
@@ -4,26 +4,15 @@
 import torch
 
 # Base skeleton for the canonicalization class
-<<<<<<< HEAD
 # DiscreteGroupCanonicalization and ContinuousGroupCanonicalization will inherit from this class
-=======
-# DiscreteGroupCanonicalization and ContinuousGroupCanonicalization
-# will inherit from this class
->>>>>>> 529b63ee
 
 class BaseCanonicalization(torch.nn.Module):
     def __init__(self, canonicalization_network: torch.nn.Module):
         super().__init__()
         self.canonicalization_network = canonicalization_network
-<<<<<<< HEAD
         self.canonicalization_info_dict: Dict[str, torch.Tensor] = {}
        
     def forward(self, x: torch.Tensor, targets: List = None, **kwargs: Any) -> Union[torch.Tensor, Tuple[torch.Tensor, List]]:
-=======
-        self.canonicalization_info_dict = {}
-
-    def forward(self, x: torch.Tensor, targets: torch.Tensor=None, **kwargs):
->>>>>>> 529b63ee
         """
         Forward method for the canonicalization which takes the input data and
         returns the canonicalized version of the data
@@ -37,7 +26,6 @@
         Returns:
             canonicalized_x: canonicalized version of the input data
         """
-<<<<<<< HEAD
         
         # call the canonicalize method to obtain canonicalized version of the input data
         return self.canonicalize(x, targets, **kwargs)
@@ -54,18 +42,6 @@
             
         Returns:
             the canonicalized version of the data and targets 
-=======
-
-        return self.canonicalize(x, targets, **kwargs)
-
-
-    def canonicalize(self, x: torch.Tensor, targets: torch.Tensor=None, **kwargs):
-        """
-        This method takes an input data and
-        returns its canonicalized version and
-        a dictionary containing the information
-        about the canonicalization
->>>>>>> 529b63ee
         """
         raise NotImplementedError()
 
@@ -89,7 +65,6 @@
 class IdentityCanonicalization(BaseCanonicalization):
     def __init__(self, canonicalization_network: torch.nn.Module = torch.nn.Identity()):
         super().__init__(canonicalization_network)
-<<<<<<< HEAD
     
     def canonicalize(self, x: torch.Tensor, targets: List = None, **kwargs: Any) -> Union[torch.Tensor, Tuple[torch.Tensor, List]]:
         if targets:
@@ -107,23 +82,6 @@
     
     
  
-=======
-
-    def canonicalize(self, x: torch.Tensor, targets: torch.Tensor=None, **kwargs):
-        if targets:
-            return x, targets
-        return x
-
-    def invert_canonicalization(self, x: torch.Tensor, **kwargs):
-        return x
-
-    def get_prior_regularization_loss(self):
-        return torch.tensor(0.0)
-
-    def get_identity_metric(self):
-        return torch.tensor(1.0)
-
->>>>>>> 529b63ee
 class DiscreteGroupCanonicalization(BaseCanonicalization):
     def __init__(self,
                  canonicalization_network: torch.nn.Module,
@@ -132,13 +90,8 @@
         super().__init__(canonicalization_network)
         self.beta = beta
         self.gradient_trick = gradient_trick
-<<<<<<< HEAD
     
     def groupactivations_to_groupelementonehot(self, group_activations: torch.Tensor) -> torch.Tensor:
-=======
-
-    def groupactivations_to_groupelementonehot(self, group_activations: torch.Tensor):
->>>>>>> 529b63ee
         """
         This method takes the activations for each group element as input and
         returns the group element in a differentiable manner
@@ -164,13 +117,8 @@
 
         # return the group element one hot encoding
         return group_element_onehot
-<<<<<<< HEAD
-    
-    def canonicalize(self, x: torch.Tensor, targets: List = None, **kwargs: Any) -> Union[torch.Tensor, Tuple[torch.Tensor, List]]:
-=======
-
-    def canonicalize(self, x: torch.Tensor, targets: torch.Tensor=None, **kwargs):
->>>>>>> 529b63ee
+    
+    def canonicalize(self, x: torch.Tensor, targets: List = None, **kwargs: Any) -> Union[torch.Tensor, Tuple[torch.Tensor, List]]:
         """
         This method takes an input data and
         returns its canonicalized version and
@@ -186,7 +134,6 @@
         and returns the output for the original data orientation
         """
         raise NotImplementedError()
-<<<<<<< HEAD
     
     
     def get_prior_regularization_loss(self) -> torch.Tensor:
@@ -196,24 +143,12 @@
           
     
     def get_identity_metric(self) -> torch.Tensor:
-=======
-
-
-    def get_prior_regularization_loss(self):
-        group_activations = self.canonicalization_info_dict['group_activations']
-        dataset_prior = torch.zeros((group_activations.shape[0],), dtype=torch.long).to(self.device)
-        return torch.nn.CrossEntropyLoss()(group_activations, dataset_prior)
-
-
-    def get_identity_metric(self):
->>>>>>> 529b63ee
         group_activations = self.canonicalization_info_dict['group_activations']
         return (group_activations.argmax(dim=-1) == 0).float().mean()
 
 
 
 class ContinuousGroupCanonicalization(BaseCanonicalization):
-<<<<<<< HEAD
     def __init__(self, 
                  canonicalization_network: torch.nn.Module, 
                  beta: float = 1.0):
@@ -221,17 +156,6 @@
         self.beta = beta
     
     def canonicalizationnetworkout_to_groupelement(self, group_activations: torch.Tensor) -> torch.Tensor:
-=======
-    def __init__(self,
-                 canonicalization_network: torch.nn.Module,
-                 beta: float = 1.0,
-                 gradient_trick: str = 'straight_through'):
-        super().__init__(canonicalization_network)
-        self.beta = beta
-        self.gradient_trick = gradient_trick
-
-    def canonicalizationnetworkout_to_groupelement(self, group_activations: torch.Tensor):
->>>>>>> 529b63ee
         """
         This method takes the  as input and
         returns the group element in a differentiable manner
@@ -243,13 +167,8 @@
             group_element: group element
         """
         raise NotImplementedError()
-<<<<<<< HEAD
-    
-    def canonicalize(self, x: torch.Tensor, targets: List = None, **kwargs: Any) -> Union[torch.Tensor, Tuple[torch.Tensor, List]]:
-=======
-
-    def canonicalize(self, x: torch.Tensor, targets: torch.Tensor=None, **kwargs):
->>>>>>> 529b63ee
+    
+    def canonicalize(self, x: torch.Tensor, targets: List = None, **kwargs: Any) -> Union[torch.Tensor, Tuple[torch.Tensor, List]]:
         """
         This method takes an input data and
         returns its canonicalized version and
@@ -265,57 +184,17 @@
         and returns the output for the original data orientation
         """
         raise NotImplementedError()
-<<<<<<< HEAD
     
     
     def get_prior_regularization_loss(self) -> torch.Tensor:
-=======
-
-
-    def get_prior_regularization_loss(self):
->>>>>>> 529b63ee
         group_elements_rep = self.canonicalization_info_dict['group_element_matrix_representation']   # shape: (batch_size, group_rep_dim, group_rep_dim)
         # Set the dataset prior to identity matrix of size group_rep_dim and repeat it for batch_size
         dataset_prior = torch.eye(group_elements_rep.shape[-1]).repeat(
             group_elements_rep.shape[0], 1, 1).to(self.device)
         return torch.nn.MSELoss()(group_elements_rep, dataset_prior)
-<<<<<<< HEAD
     
     def get_identity_metric(self) -> torch.Tensor:
-=======
-
-    def get_identity_metric(self):
->>>>>>> 529b63ee
         group_elements_rep = self.canonicalization_info_dict['group_element_matrix_representation']
         identity_element = torch.eye(group_elements_rep.shape[-1]).repeat(
             group_elements_rep.shape[0], 1, 1).to(self.device)
-        return 1.0 - torch.nn.functional.mse_loss(group_elements_rep, identity_element).mean()
-<<<<<<< HEAD
-    
-    
-=======
-
-
-
-
-# Idea for the user interface:
-
-# 1. The user creates a canonicalization network or uses our provided networks
-#    and a wrap it using equiadapt wrappers.
-# example:  canonicalization_network = ESCNNEquivariantNetwork(in_shape, out_channels, kernel_size, group_type='rotation', num_rotations=4, num_layers=3)
-#           canonicalizer = GroupEquivariantImageCanonicalization(canonicalization_network, beta=1.0)
-#
-#
-# 2. The user uses this wrapper with their code to canonicalize the input data
-#    example: model = ResNet18()
-#             x_canonized = canonicalizer(x)
-#             model_out = model(x_canonized)
-
-# 3. The user can also invert the canonicalization for equivariance or not do anything for invariance
-#   example: model_out = canonicalizer.invert_canonicalization(model_out)
-
-# 4. The user creates a loss function and a wrapper for it.
-#             loss = criterion(model_out, y)
-#             loss = canonicalizer.add_prior_regularizer(loss)
-#             loss.backward()
->>>>>>> 529b63ee
+        return 1.0 - torch.nn.functional.mse_loss(group_elements_rep, identity_element).mean()