import pytorch_lightning as pl
import torch
from inference_utils import get_inference_method
from model_utils import get_dataset_specific_info, get_prediction_network
from omegaconf import DictConfig
from torch.optim.lr_scheduler import MultiStepLR

from examples.images.common.utils import get_canonicalization_network, get_canonicalizer


# define the LightningModule
class ImageClassifierPipeline(pl.LightningModule):
    def __init__(self, hyperparams: DictConfig):
        super().__init__()

        self.loss, self.image_shape, self.num_classes = get_dataset_specific_info(
            hyperparams.dataset.dataset_name
        )

        self.prediction_network = get_prediction_network(
            architecture=hyperparams.prediction.prediction_network_architecture,
            dataset_name=hyperparams.dataset.dataset_name,
            use_pretrained=hyperparams.prediction.use_pretrained,
            freeze_encoder=hyperparams.prediction.freeze_pretrained_encoder,
            input_shape=self.image_shape,
            num_classes=self.num_classes,
        )

        canonicalization_network = get_canonicalization_network(
            hyperparams.canonicalization_type,
            hyperparams.canonicalization,
            self.image_shape,
        )

        self.canonicalizer = get_canonicalizer(
            hyperparams.canonicalization_type,
            canonicalization_network,
            hyperparams.canonicalization,
            self.image_shape,
        )

        self.hyperparams = hyperparams

        self.inference_method = get_inference_method(
            self.canonicalizer,
            self.prediction_network,
            self.num_classes,
            hyperparams.experiment.inference,
            self.image_shape,
        )

        self.max_epochs = hyperparams.experiment.training.num_epochs

        self.save_hyperparameters()

    def training_step(self, batch: torch.Tensor):
        x, y = batch
        batch_size, num_channels, height, width = x.shape

        # assert that the input is in the right shape
        assert (num_channels, height, width) == self.image_shape

        training_metrics = {}
        loss = 0.0

        # canonicalize the input data
        # For the vanilla model, the canonicalization is the identity transformation
        x_canonicalized = self.canonicalizer(x)

        # add group contrast loss while using optmization based canonicalization method
        if "opt" in self.hyperparams.canonicalization_type:
            group_contrast_loss = self.canonicalizer.get_optimization_specific_loss()
            loss += (
                group_contrast_loss
                * self.hyperparams.experiment.training.loss.group_contrast_weight
            )
            training_metrics.update(
                {"train/optimization_specific_loss": group_contrast_loss}
            )

        # calculate the task loss which is the cross-entropy loss for classification
        if self.hyperparams.experiment.training.loss.task_weight:
            # Forward pass through the prediction network as you'll normally do
            logits = self.prediction_network(x_canonicalized)

            task_loss = self.loss(logits, y)
            loss += self.hyperparams.experiment.training.loss.task_weight * task_loss

            # Get the predictions and calculate the accuracy
            preds = logits.argmax(dim=-1)
            acc = (preds == y).float().mean()

            training_metrics.update({"train/task_loss": task_loss, "train/acc": acc})

        # Add prior regularization loss if the prior weight is non-zero
        if self.hyperparams.experiment.training.loss.prior_weight:
            prior_loss = self.canonicalizer.get_prior_regularization_loss()
            loss += prior_loss * self.hyperparams.experiment.training.loss.prior_weight
            metric_identity = self.canonicalizer.get_identity_metric()
            training_metrics.update(
                {
                    "train/prior_loss": prior_loss,
                    "train/identity_metric": metric_identity,
                }
            )

        training_metrics.update(
            {
                "train/loss": loss,
            }
        )

        # Log the training metrics
        self.log_dict(training_metrics, prog_bar=True)
        assert not torch.isnan(loss), "Loss is NaN"

        return {"loss": loss, "acc": acc}

    def validation_step(self, batch: torch.Tensor):
        x, y = batch

        batch_size, num_channels, height, width = x.shape

        # assert that the input is in the right shape
        assert (num_channels, height, width) == self.image_shape

        validation_metrics = {}

        # canonicalize the input data
        # For the vanilla model, the canonicalization is the identity transformation
        x_canonicalized = self.canonicalizer(x)

        # Forward pass through the prediction network as you'll normally do
        logits = self.prediction_network(x_canonicalized)

        # Get the predictions and calculate the accuracy
        preds = logits.argmax(dim=-1)
        acc = (preds == y).float().mean()

        # Log the identity metric if the prior weight is non-zero
        if self.hyperparams.experiment.training.loss.prior_weight:
            metric_identity = self.canonicalizer.get_identity_metric()
            validation_metrics.update({"train/identity_metric": metric_identity})

        # Logging to TensorBoard by default
        validation_metrics.update({"val/acc": acc})

        self.log_dict(validation_metrics, prog_bar=True)

        return {"acc": acc}

    def test_step(self, batch: torch.Tensor):
        x, y = batch
        batch_size, num_channels, height, width = x.shape

        # assert that the input is in the right shape
        assert (num_channels, height, width) == self.image_shape

        test_metrics = self.inference_method.get_inference_metrics(x, y)

        # Log the test metrics
        self.log_dict(test_metrics, prog_bar=True)

        return test_metrics

    def configure_optimizers(self):
        if (
            "resnet" in self.hyperparams.prediction.prediction_network_architecture
            and "mnist" not in self.hyperparams.dataset.dataset_name
        ):
            print("using SGD optimizer")
            optimizer = torch.optim.SGD(
                [
                    {
                        "params": self.prediction_network.parameters(),
                        "lr": self.hyperparams.experiment.training.prediction_lr,
                    },
                    {
                        "params": self.canonicalizer.parameters(),
                        "lr": self.hyperparams.experiment.training.canonicalization_lr,
                    },
                ],
                momentum=0.9,
                weight_decay=5e-4,
            )

            if self.max_epochs > 100:
                milestones = [
                    self.trainer.max_epochs // 6,
                    self.trainer.max_epochs // 3,
                    self.trainer.max_epochs // 2,
                ]
            else:
                milestones = [
                    self.trainer.max_epochs // 3,
                    self.trainer.max_epochs // 2,
                ]  # for small training epochs

            scheduler_dict = {
                "scheduler": MultiStepLR(
                    optimizer,
                    milestones=milestones,
                    gamma=0.1,
                ),
                "interval": "epoch",
            }
            return {"optimizer": optimizer, "lr_scheduler": scheduler_dict}
        else:
<<<<<<< HEAD
            print(f"using AdamW optimizer")
=======
            print("using AdamW optimizer")
>>>>>>> 769a05fc
            optimizer = torch.optim.AdamW(
                [
                    {
                        "params": self.prediction_network.parameters(),
                        "lr": self.hyperparams.experiment.training.prediction_lr,
                    },
                    {
                        "params": self.canonicalizer.parameters(),
                        "lr": self.hyperparams.experiment.training.canonicalization_lr,
                    },
                ]
            )
            return optimizer<|MERGE_RESOLUTION|>--- conflicted
+++ resolved
@@ -13,6 +13,9 @@
     def __init__(self, hyperparams: DictConfig):
         super().__init__()
 
+        self.loss, self.image_shape, self.num_classes = get_dataset_specific_info(
+            hyperparams.dataset.dataset_name
+        )
         self.loss, self.image_shape, self.num_classes = get_dataset_specific_info(
             hyperparams.dataset.dataset_name
         )
@@ -24,6 +27,7 @@
             freeze_encoder=hyperparams.prediction.freeze_pretrained_encoder,
             input_shape=self.image_shape,
             num_classes=self.num_classes,
+            num_classes=self.num_classes,
         )
 
         canonicalization_network = get_canonicalization_network(
@@ -36,6 +40,7 @@
             hyperparams.canonicalization_type,
             canonicalization_network,
             hyperparams.canonicalization,
+            self.image_shape,
             self.image_shape,
         )
 
@@ -47,6 +52,7 @@
             self.num_classes,
             hyperparams.experiment.inference,
             self.image_shape,
+            self.image_shape,
         )
 
         self.max_epochs = hyperparams.experiment.training.num_epochs
@@ -68,6 +74,7 @@
         x_canonicalized = self.canonicalizer(x)
 
         # add group contrast loss while using optmization based canonicalization method
+        if "opt" in self.hyperparams.canonicalization_type:
         if "opt" in self.hyperparams.canonicalization_type:
             group_contrast_loss = self.canonicalizer.get_optimization_specific_loss()
             loss += (
@@ -77,6 +84,13 @@
             training_metrics.update(
                 {"train/optimization_specific_loss": group_contrast_loss}
             )
+            loss += (
+                group_contrast_loss
+                * self.hyperparams.experiment.training.loss.group_contrast_weight
+            )
+            training_metrics.update(
+                {"train/optimization_specific_loss": group_contrast_loss}
+            )
 
         # calculate the task loss which is the cross-entropy loss for classification
         if self.hyperparams.experiment.training.loss.task_weight:
@@ -90,6 +104,7 @@
             preds = logits.argmax(dim=-1)
             acc = (preds == y).float().mean()
 
+            training_metrics.update({"train/task_loss": task_loss, "train/acc": acc})
             training_metrics.update({"train/task_loss": task_loss, "train/acc": acc})
 
         # Add prior regularization loss if the prior weight is non-zero
@@ -206,21 +221,9 @@
             }
             return {"optimizer": optimizer, "lr_scheduler": scheduler_dict}
         else:
-<<<<<<< HEAD
-            print(f"using AdamW optimizer")
-=======
-            print("using AdamW optimizer")
->>>>>>> 769a05fc
-            optimizer = torch.optim.AdamW(
-                [
-                    {
-                        "params": self.prediction_network.parameters(),
-                        "lr": self.hyperparams.experiment.training.prediction_lr,
-                    },
-                    {
-                        "params": self.canonicalizer.parameters(),
-                        "lr": self.hyperparams.experiment.training.canonicalization_lr,
-                    },
-                ]
-            )
+            print(f'using AdamW optimizer')
+            optimizer = torch.optim.AdamW([
+                    {'params': self.prediction_network.parameters(), 'lr': self.hyperparams.experiment.training.prediction_lr},
+                    {'params': self.canonicalizer.parameters(), 'lr': self.hyperparams.experiment.training.canonicalization_lr},
+                ])
             return optimizer