use_wandb: 0  # Whether to use Weights & Biases for logging (1) or not (0)
wandb_project: "equiadapt" # Name of the Weights & Biases project
wandb_entity: "symmetry_group" # Name of the Weights & Biases entity
<<<<<<< HEAD
wandb_cache_dir: "/home/mila/s/arnab.mondal/scratch/wandb_artifacts" # Path to the Weights & Biases cache directory
wandb_dir: "/home/mila/s/arnab.mondal/scratch/" # Path to the Weights & Biases directory
=======
wandb_cache_dir: ${oc.env:WANDB_CACHE_DIR} # Path to the Weights & Biases cache directory
wandb_dir: ${oc.env:WANDB_DIR} # Path to the Weights & Biases directory
>>>>>>> dbb396d6
<|MERGE_RESOLUTION|>--- conflicted
+++ resolved
@@ -1,10 +1,5 @@
 use_wandb: 0  # Whether to use Weights & Biases for logging (1) or not (0)
 wandb_project: "equiadapt" # Name of the Weights & Biases project
 wandb_entity: "symmetry_group" # Name of the Weights & Biases entity
-<<<<<<< HEAD
-wandb_cache_dir: "/home/mila/s/arnab.mondal/scratch/wandb_artifacts" # Path to the Weights & Biases cache directory
-wandb_dir: "/home/mila/s/arnab.mondal/scratch/" # Path to the Weights & Biases directory
-=======
 wandb_cache_dir: ${oc.env:WANDB_CACHE_DIR} # Path to the Weights & Biases cache directory
-wandb_dir: ${oc.env:WANDB_DIR} # Path to the Weights & Biases directory
->>>>>>> dbb396d6
+wandb_dir: ${oc.env:WANDB_DIR} # Path to the Weights & Biases directory