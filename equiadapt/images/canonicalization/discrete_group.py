import math
from typing import Any, Dict, List, Optional, Tuple, Union

import kornia as K
import torch
from omegaconf import DictConfig
from torch.nn import functional as F
from torchvision import transforms

from equiadapt.common.basecanonicalization import DiscreteGroupCanonicalization
from equiadapt.images.utils import (
    flip_boxes,
    flip_masks,
    get_action_on_image_features,
    rotate_boxes,
    rotate_masks,
)


class DiscreteGroupImageCanonicalization(DiscreteGroupCanonicalization):
    """
    This class represents a discrete group image canonicalization model.

    The model is designed to be equivariant under a discrete group of transformations, which can include rotations and reflections.
    Other discrete group canonicalizers can be derived from this class.

    Methods:
        __init__: Initializes the DiscreteGroupImageCanonicalization instance.
        groupactivations_to_groupelement: Takes the activations for each group element as input and returns the group element.
        get_groupelement: Maps the input image to a group element.
        transformations_before_canonicalization_network_forward: Applies transformations to the input images before passing it through the canonicalization network.
        canonicalize: Canonicalizes the input images.
        invert_canonicalization: Inverts the canonicalization of the output of the canonicalized image.
    """

    def __init__(
        self,
        canonicalization_network: torch.nn.Module,
        canonicalization_hyperparams: DictConfig,
        in_shape: tuple,
    ):
        """
        Initializes the DiscreteGroupImageCanonicalization instance.

        Args:
            canonicalization_network (torch.nn.Module): The canonicalization network.
            canonicalization_hyperparams (DictConfig): The hyperparameters for the canonicalization process.
            in_shape (tuple): The shape of the input images.
        """
        super().__init__(canonicalization_network)

        self.beta = canonicalization_hyperparams.beta

        assert (
            len(in_shape) == 3
        ), "Input shape should be in the format (channels, height, width)"

        # Define all the image transformations here which are used during canonicalization
        # pad and crop the input image if it is not rotated MNIST
        is_grayscale = in_shape[0] == 1

        self.pad = (
            torch.nn.Identity()
            if is_grayscale
            else transforms.Pad(math.ceil(in_shape[-1] * 0.5), padding_mode="edge")
        )
        self.crop = (
            torch.nn.Identity()
            if is_grayscale
            else transforms.CenterCrop((in_shape[-2], in_shape[-1]))
        )

        self.crop_canonization = (
            torch.nn.Identity()
            if is_grayscale
            else transforms.CenterCrop(
                (
                    math.ceil(
                        in_shape[-2] * canonicalization_hyperparams.input_crop_ratio
                    ),
                    math.ceil(
                        in_shape[-1] * canonicalization_hyperparams.input_crop_ratio
                    ),
                )
            )
        )

        self.resize_canonization = (
            torch.nn.Identity()
            if is_grayscale
            else transforms.Resize(size=canonicalization_hyperparams.resize_shape)
        )
        
        # group augment specific cropping and padding (required for group_augment())
        group_augment_in_shape = canonicalization_hyperparams.resize_shape
        self.crop_group_augment = (
            torch.nn.Identity()
            if in_shape[0] == 1
            else transforms.CenterCrop(group_augment_in_shape)
        )
        self.pad_group_augment = (
            torch.nn.Identity()
            if in_shape[0] == 1
            else transforms.Pad(
                math.ceil(group_augment_in_shape * 0.5), padding_mode="edge"
            )
        )
        
    def rotate_and_maybe_reflect(
        self, x: torch.Tensor, degrees: torch.Tensor, reflect: bool = False
    ) -> List[torch.Tensor]:
        """
        Rotate and maybe reflect the input images.

        Args:
            x (torch.Tensor): The input image.
            degrees (torch.Tensor): The degrees of rotation.
            reflect (bool, optional): Whether to reflect the image. Defaults to False.

        Returns:
            List[torch.Tensor]: The list of rotated and maybe reflected images.
        """
        x_augmented_list = []
        for degree in degrees:
            x_rot = self.pad_group_augment(x)
            x_rot = K.geometry.rotate(x_rot, -degree)
            if reflect:
                x_rot = K.geometry.hflip(x_rot)
            x_rot = self.crop_group_augment(x_rot)
            x_augmented_list.append(x_rot)
        return x_augmented_list

    def group_augment(self, x: torch.Tensor) -> torch.Tensor:
        """
        Augment the input images by applying group transformations (rotations and reflections).
        This function is used both for the energy based optimization method for the discrete rotation

        Args:
            x (torch.Tensor): The input image.

        Returns:
            torch.Tensor: The augmented image.
        """
        degrees = torch.linspace(0, 360, self.num_rotations + 1)[:-1].to(self.device)
        x_augmented_list = self.rotate_and_maybe_reflect(x, degrees)

        if self.group_type == "roto-reflection":
            x_augmented_list += self.rotate_and_maybe_reflect(x, degrees, reflect=True)

        return torch.cat(x_augmented_list, dim=0)

    def groupactivations_to_groupelement(self, group_activations: torch.Tensor) -> dict:
        """
        This method takes the activations for each group element as input and returns the group element

        Args:
            group_activations (torch.Tensor): activations for each group element.

        Returns:
            dict: group element.
        """
        # convert the group activations to one hot encoding of group element
        # this conversion is differentiable and will be used to select the group element
        group_elements_one_hot = self.groupactivations_to_groupelementonehot(
            group_activations
        )

        angles = torch.linspace(0.0, 360.0, self.num_rotations + 1)[
            : self.num_rotations
        ].to(self.device)
        group_elements_rot_comp = (
            torch.cat([angles, angles], dim=0)
            if self.group_type == "roto-reflection"
            else angles
        )

        group_element_dict = {}

        group_element_rot_comp = torch.sum(
            group_elements_one_hot * group_elements_rot_comp, dim=-1
        )
        group_element_dict["rotation"] = group_element_rot_comp

        if self.group_type == "roto-reflection":
            reflect_identifier_vector = torch.cat(
                [torch.zeros(self.num_rotations), torch.ones(self.num_rotations)], dim=0
            ).to(self.device)
            group_element_reflect_comp = torch.sum(
                group_elements_one_hot * reflect_identifier_vector, dim=-1
            )
            group_element_dict["reflection"] = group_element_reflect_comp

        return group_element_dict

    def get_group_activations(self, x: torch.Tensor) -> torch.Tensor:
        """
        Gets the group activations for the input images.

        Args:
            x (torch.Tensor): The input images.

        Returns:
            torch.Tensor: The group activations.
        """
        raise NotImplementedError(
            "get_group_activations is not implemented for"
            "the DiscreteGroupImageCanonicalization class"
        )

    def get_groupelement(self, x: torch.Tensor) -> Dict[str, torch.Tensor]:
        """
        Maps the input image to a group element.

        Args:
            x (torch.Tensor): The input images.

        Returns:
            dict[str, torch.Tensor]: The corresponding group elements.
        """
        group_activations = self.get_group_activations(x)
        group_element_dict = self.groupactivations_to_groupelement(group_activations)

        # Check whether canonicalization_info_dict is already defined
        if not hasattr(self, "canonicalization_info_dict"):
            self.canonicalization_info_dict = {}

        self.canonicalization_info_dict["group_element"] = group_element_dict  # type: ignore
        self.canonicalization_info_dict["group_activations"] = group_activations

        return group_element_dict

    def transformations_before_canonicalization_network_forward(
        self, x: torch.Tensor
    ) -> torch.Tensor:
        """
        Applies transformations to the input images before passing it through the canonicalization network.

        Args:
            x (torch.Tensor): The input image.

        Returns:
            torch.Tensor: The pre-canonicalized image.
        """
        x = self.crop_canonization(x)
        x = self.resize_canonization(x)
        return x

    def canonicalize(
        self, x: torch.Tensor, targets: Optional[List] = None, **kwargs: Any
    ) -> Union[torch.Tensor, Tuple[torch.Tensor, List]]:
        """
        Canonicalizes the input images.

        Args:
            x (torch.Tensor): The input images.
            targets (Optional[List], optional): The targets for instance segmentation. Defaults to None.
            **kwargs (Any): Additional keyword arguments.

        Returns:
            Union[torch.Tensor, Tuple[torch.Tensor, List]]: The canonicalized image, and optionally the targets.
        """
        self.device = x.device
        group_element_dict = self.get_groupelement(x)

        x = self.pad(x)

        if "reflection" in group_element_dict.keys():
            reflect_indicator = group_element_dict["reflection"][:, None, None, None]
            x = (1 - reflect_indicator) * x + reflect_indicator * K.geometry.hflip(x)

        x = K.geometry.rotate(x, -group_element_dict["rotation"])

        x = self.crop(x)

        if targets:
            # canonicalize the targets (for instance segmentation, masks and boxes)
            image_width = x.shape[-1]

            if "reflection" in group_element_dict.keys():
                # flip masks and boxes
                for t in range(len(targets)):
                    targets[t]["boxes"] = flip_boxes(targets[t]["boxes"], image_width)
                    targets[t]["masks"] = flip_masks(targets[t]["masks"])

            # rotate masks and boxes
            for t in range(len(targets)):
                targets[t]["boxes"] = rotate_boxes(
                    targets[t]["boxes"], group_element_dict["rotation"][t], image_width
                )
                targets[t]["masks"] = rotate_masks(
                    targets[t]["masks"], -group_element_dict["rotation"][t].item()  # type: ignore
                )

            return x, targets

        return x

    def invert_canonicalization(
        self, x_canonicalized_out: torch.Tensor, **kwargs: Any
    ) -> torch.Tensor:
        """
        Inverts the canonicalization of the output of the canonicalized image.

        Args:
            x_canonicalized_out (torch.Tensor): The output of the canonicalized image.
            **kwargs (Any): Additional keyword arguments.

        Returns:
            torch.Tensor: The output corresponding to the original image.
        """
        induced_rep_type = kwargs.get("induced_rep_type", "regular")
        return get_action_on_image_features(
            feature_map=x_canonicalized_out,
            group_info_dict=self.group_info_dict,
            group_element_dict=self.canonicalization_info_dict["group_element"],  # type: ignore
            induced_rep_type=induced_rep_type,
        )
        
    def get_prior(
        self, 
        x: torch.Tensor, 
        model: torch.nn.Module,
        targets: torch.Tensor,
        metric_function: torch.nn.Module,
        tau: float = 1.0,
        ) -> torch.Tensor:
        """
        Get the prior for the input images.

        Args:
            x (torch.Tensor): The input images. shape = (batch_size, in_channels, height, width)
            model (torch.nn.Module): The prediction model which decides the prior.
            targets (torch.Tensor): The targets for the task. shape = eg. (batch_size, num_classes)
            metric_function (torch.nn.Module): The function to calculate the unnormalized probability masses for each group element.
            tau (float, optional): The temperature parameter. Defaults to 1.0. Decides the sharpness of the prior distribution.

        Returns:
            torch.Tensor: output prior of the model and x. shape = (batch_size, group_size)
        """
        with torch.no_grad():
            batch_size = x.shape[0]
            x_augmented = self.group_augment(x)  # size (group_size * batch_size, in_channels, height, width)
            # If a self.group_augment_target is defined, apply the same transformation to the targets
            # Or else just repeat the targets for each group element in the first dimension
            if hasattr(self, "group_augment_target"):
                targets_augmented = self.group_augment_target(targets)
            else:
                targets_augmented = targets.repeat(self.num_group, 1).flatten() # size (group_size * batch_size)
            
            # Get the output of the model for the augmented images
            model_output = model(x_augmented) # size eg (group_size * batch_size, num_classes)
            
            # Get the unnormalized probability masses for each group element
            unnormalized_prob_masses = metric_function(
                model_output, targets_augmented
            ).reshape(self.num_group, batch_size).transpose(0, 1) # size (batch_size, group_size)
            
            # Get the prior for the input images
            prior = F.softmax(unnormalized_prob_masses / tau, dim=-1) # size (batch_size, group_size)
        
        return prior
                
        
        
        


class GroupEquivariantImageCanonicalization(DiscreteGroupImageCanonicalization):
    """
    This class represents a discrete group equivariant image canonicalization model.

    The model is designed to be equivariant under a discrete group of transformations, which can include rotations and reflections.

    Methods:
        __init__: Initializes the GroupEquivariantImageCanonicalization instance.
        get_group_activations: Gets the group activations for the input images.
    """

    def __init__(
        self,
        canonicalization_network: torch.nn.Module,
        canonicalization_hyperparams: DictConfig,
        in_shape: tuple,
    ):
        """
        Initializes the GroupEquivariantImageCanonicalization instance.

        Args:
            canonicalization_network (torch.nn.Module): The canonicalization network.
            canonicalization_hyperparams (DictConfig): The hyperparameters for the canonicalization process.
            in_shape (tuple): The shape of the input images.
        """
        super().__init__(
            canonicalization_network, canonicalization_hyperparams, in_shape
        )
        self.group_type = canonicalization_network.group_type
        self.num_rotations = canonicalization_network.num_rotations
        self.num_group = (
            self.num_rotations
            if self.group_type == "rotation"
            else 2 * self.num_rotations
        )
        self.group_info_dict = {
            "num_rotations": self.num_rotations,
            "num_group": self.num_group,
        }

    def get_group_activations(self, x: torch.Tensor) -> torch.Tensor:
        """
        Gets the group activations for the input image.

        This method takes an image as input, applies transformations before forwarding it through the canonicalization network,
        and then returns the group activations.

        Args:
            x (torch.Tensor): The input image.

        Returns:
            torch.Tensor: The group activations.
        """
        x = self.transformations_before_canonicalization_network_forward(x)
        group_activations = self.canonicalization_network(x)
        return group_activations


class OptimizedGroupEquivariantImageCanonicalization(
    DiscreteGroupImageCanonicalization
):
    """
    This class represents an optimized (discrete) group equivariant image canonicalization model.

    The model is designed to be equivariant under a discrete group of transformations, which can include rotations and reflections.

    Methods:
        __init__: Initializes the OptimizedGroupEquivariantImageCanonicalization instance.
        rotate_and_maybe_reflect: Rotate and maybe reflect the input images.
        group_augment: Augment the input images by applying group transformations (rotations and reflections).
        get_group_activations: Gets the group activations for the input images.
        get_optimization_specific_loss: Gets the loss specific to the optimization process.
    """

    def __init__(
        self,
        canonicalization_network: torch.nn.Module,
        canonicalization_hyperparams: DictConfig,
        in_shape: tuple,
    ):
        """
        Initializes the OptimizedGroupEquivariantImageCanonicalization instance.

        Args:
            canonicalization_network (torch.nn.Module): The canonicalization network.
            canonicalization_hyperparams (DictConfig): The hyperparameters for the canonicalization process.
            in_shape (tuple): The shape of the input images.
        """
        super().__init__(
            canonicalization_network, canonicalization_hyperparams, in_shape
        )
        self.group_type = canonicalization_hyperparams.group_type
        self.num_rotations = canonicalization_hyperparams.num_rotations
        self.artifact_weight = canonicalization_hyperparams.artifact_weight
        self.num_group = (
            self.num_rotations
            if self.group_type == "rotation"
            else 2 * self.num_rotations
        )
        self.out_vector_size = canonicalization_network.out_vector_size

<<<<<<< HEAD
        # group optimization specific cropping and padding (required for group_augment())
        group_augment_in_shape = canonicalization_hyperparams.resize_shape
        self.crop_group_augment = (
            torch.nn.Identity()
            if in_shape[0] == 1
            else transforms.CenterCrop(group_augment_in_shape)
        )
        self.pad_group_augment = (
            torch.nn.Identity()
            if in_shape[0] == 1
            else transforms.Pad(
                math.ceil(group_augment_in_shape * 0.5), padding_mode="constant"
            )
        )

=======
>>>>>>> ee039cfd
        self.reference_vector = torch.nn.Parameter(
            torch.randn(1, self.out_vector_size),
            requires_grad=canonicalization_hyperparams.learn_ref_vec,
        )
        self.group_info_dict = {
            "num_rotations": self.num_rotations,
            "num_group": self.num_group,
        }

    def get_group_activations(self, x: torch.Tensor) -> torch.Tensor:
        """
        Gets the group activations for the input image.

        Args:
            x (torch.Tensor): The input image.

        Returns:
            torch.Tensor: The group activations.
        """
        x = self.transformations_before_canonicalization_network_forward(x)
        x_augmented = self.group_augment(x)  # size (batch_size * group_size, in_channels, height, width)
        vector_out = self.canonicalization_network(x_augmented)  # size (batch_size * group_size, reference_vector_size)
        self.canonicalization_info_dict = {"vector_out": vector_out}

        if self.artifact_weight:
            # select a random rotation for each image in the batch
            rotation_indices = torch.randint(
                0, self.num_rotations, (x_augmented.shape[0],)
            ).to(self.device)

            # apply the rotation degree to the images
            x_dummy = self.pad_group_augment(x_augmented)
            x_dummy = K.geometry.rotate(
                x_dummy, -rotation_indices * 360 / self.num_rotations
            )
            x_dummy = self.crop_group_augment(x_dummy)

            # invert the image back to the original orientation
            x_dummy = self.pad_group_augment(x_dummy)
            x_dummy = K.geometry.rotate(
                x_dummy, rotation_indices * 360 / self.num_rotations
            )
            x_dummy = self.crop_group_augment(x_dummy)

            vector_out_dummy = self.canonicalization_network(
                x_dummy
            )  # size (batch_size * group_size, reference_vector_size)
            self.canonicalization_info_dict.update(
                {"vector_out_dummy": vector_out_dummy}
            )

        scalar_out = F.cosine_similarity(
            self.reference_vector.repeat(vector_out.shape[0], 1), vector_out
        )  # size (batch_size * group_size, 1)
        group_activations = scalar_out.reshape(
            self.num_group, -1
        ).T  # size (batch_size, group_size)
        return group_activations

    def get_optimization_specific_loss(self) -> torch.Tensor:
        """
        Gets the loss specific to the optimization process.

        Returns:
            torch.Tensor: The loss.
        """
        vectors = self.canonicalization_info_dict["vector_out"]

        # compute error to reduce rotation artifacts
        rotation_artifact_error = 0
        if self.artifact_weight:
            vectors_dummy = self.canonicalization_info_dict["vector_out_dummy"]
            rotation_artifact_error = torch.nn.functional.mse_loss(
                vectors_dummy, vectors
            )  # type: ignore

        # error to ensure that the vectors are (as much as possible) orthogonal
        vectors = vectors.reshape(self.num_group, -1, self.out_vector_size).permute(
            (1, 0, 2)
        )  # (batch_size, group_size, vector_out_size)
        distances = vectors @ vectors.permute((0, 2, 1))
        mask = 1.0 - torch.eye(self.num_group).to(
            self.device
        )  # (group_size, group_size)

        return (
            torch.abs(distances * mask).mean()
            + self.artifact_weight * rotation_artifact_error
        )

    def get_artifact_loss(self) -> torch.Tensor:
        """
        Gets the loss specific to the rotation artifact.

        Returns:
            torch.Tensor: The loss.
        """
        vectors = self.canonicalization_info_dict["vector_out"]

        # compute error to reduce rotation artifacts
        rotation_artifact_error = 0

        vectors_dummy = self.canonicalization_info_dict["vector_out_dummy"]
        rotation_artifact_error = torch.nn.functional.mse_loss(
            vectors_dummy, vectors
        )  # type: ignore

        return rotation_artifact_error<|MERGE_RESOLUTION|>--- conflicted
+++ resolved
@@ -90,7 +90,7 @@
             if is_grayscale
             else transforms.Resize(size=canonicalization_hyperparams.resize_shape)
         )
-        
+
         # group augment specific cropping and padding (required for group_augment())
         group_augment_in_shape = canonicalization_hyperparams.resize_shape
         self.crop_group_augment = (
@@ -102,10 +102,10 @@
             torch.nn.Identity()
             if in_shape[0] == 1
             else transforms.Pad(
-                math.ceil(group_augment_in_shape * 0.5), padding_mode="edge"
+                math.ceil(group_augment_in_shape * 0.5), padding_mode="constant"
             )
         )
-        
+
     def rotate_and_maybe_reflect(
         self, x: torch.Tensor, degrees: torch.Tensor, reflect: bool = False
     ) -> List[torch.Tensor]:
@@ -131,8 +131,8 @@
         return x_augmented_list
 
     def group_augment(self, x: torch.Tensor) -> torch.Tensor:
-        """
-        Augment the input images by applying group transformations (rotations and reflections).
+        """Augment the input images by applying group transformations (rotations and reflections).
+
         This function is used both for the energy based optimization method for the discrete rotation
 
         Args:
@@ -315,15 +315,15 @@
             group_element_dict=self.canonicalization_info_dict["group_element"],  # type: ignore
             induced_rep_type=induced_rep_type,
         )
-        
+
     def get_prior(
-        self, 
-        x: torch.Tensor, 
+        self,
+        x: torch.Tensor,
         model: torch.nn.Module,
         targets: torch.Tensor,
         metric_function: torch.nn.Module,
         tau: float = 1.0,
-        ) -> torch.Tensor:
+    ) -> torch.Tensor:
         """
         Get the prior for the input images.
 
@@ -339,30 +339,36 @@
         """
         with torch.no_grad():
             batch_size = x.shape[0]
-            x_augmented = self.group_augment(x)  # size (group_size * batch_size, in_channels, height, width)
+            x_augmented = self.group_augment(
+                x
+            )  # size (group_size * batch_size, in_channels, height, width)
             # If a self.group_augment_target is defined, apply the same transformation to the targets
             # Or else just repeat the targets for each group element in the first dimension
             if hasattr(self, "group_augment_target"):
                 targets_augmented = self.group_augment_target(targets)
             else:
-                targets_augmented = targets.repeat(self.num_group, 1).flatten() # size (group_size * batch_size)
-            
+                targets_augmented = targets.repeat(
+                    self.num_group, 1
+                ).flatten()  # size (group_size * batch_size)
+
             # Get the output of the model for the augmented images
-            model_output = model(x_augmented) # size eg (group_size * batch_size, num_classes)
-            
+            model_output = model(
+                x_augmented
+            )  # size eg (group_size * batch_size, num_classes)
+
             # Get the unnormalized probability masses for each group element
-            unnormalized_prob_masses = metric_function(
-                model_output, targets_augmented
-            ).reshape(self.num_group, batch_size).transpose(0, 1) # size (batch_size, group_size)
-            
+            unnormalized_prob_masses = (
+                metric_function(model_output, targets_augmented)
+                .reshape(self.num_group, batch_size)
+                .transpose(0, 1)
+            )  # size (batch_size, group_size)
+
             # Get the prior for the input images
-            prior = F.softmax(unnormalized_prob_masses / tau, dim=-1) # size (batch_size, group_size)
-        
+            prior = F.softmax(
+                unnormalized_prob_masses / tau, dim=-1
+            )  # size (batch_size, group_size)
+
         return prior
-                
-        
-        
-        
 
 
 class GroupEquivariantImageCanonicalization(DiscreteGroupImageCanonicalization):
@@ -466,24 +472,6 @@
         )
         self.out_vector_size = canonicalization_network.out_vector_size
 
-<<<<<<< HEAD
-        # group optimization specific cropping and padding (required for group_augment())
-        group_augment_in_shape = canonicalization_hyperparams.resize_shape
-        self.crop_group_augment = (
-            torch.nn.Identity()
-            if in_shape[0] == 1
-            else transforms.CenterCrop(group_augment_in_shape)
-        )
-        self.pad_group_augment = (
-            torch.nn.Identity()
-            if in_shape[0] == 1
-            else transforms.Pad(
-                math.ceil(group_augment_in_shape * 0.5), padding_mode="constant"
-            )
-        )
-
-=======
->>>>>>> ee039cfd
         self.reference_vector = torch.nn.Parameter(
             torch.randn(1, self.out_vector_size),
             requires_grad=canonicalization_hyperparams.learn_ref_vec,
@@ -504,8 +492,12 @@
             torch.Tensor: The group activations.
         """
         x = self.transformations_before_canonicalization_network_forward(x)
-        x_augmented = self.group_augment(x)  # size (batch_size * group_size, in_channels, height, width)
-        vector_out = self.canonicalization_network(x_augmented)  # size (batch_size * group_size, reference_vector_size)
+        x_augmented = self.group_augment(
+            x
+        )  # size (batch_size * group_size, in_channels, height, width)
+        vector_out = self.canonicalization_network(
+            x_augmented
+        )  # size (batch_size * group_size, reference_vector_size)
         self.canonicalization_info_dict = {"vector_out": vector_out}
 
         if self.artifact_weight:
