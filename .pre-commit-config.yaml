--- conflicted
+++ resolved
@@ -4,7 +4,7 @@
 - repo: https://github.com/pre-commit/pre-commit-hooks
   rev: v4.5.0
   hooks:
-  - id: trailing-whitespace
+  # - id: trailing-whitespace
   - id: check-added-large-files
   - id: check-ast
 #   - id: check-json
@@ -26,11 +26,7 @@
 
 # If you want to avoid flake8 errors due to unused vars or imports:
 - repo: https://github.com/PyCQA/autoflake
-<<<<<<< HEAD
-  rev: v2.3.0
-=======
   rev: v2.3.1
->>>>>>> 4c15e031
   hooks:
   - id: autoflake
     args: [
@@ -43,16 +39,16 @@
   hooks:
   - id: isort
 
-- repo: https://github.com/psf/black
-  rev: 24.2.0
-  hooks:
-  - id: black
-    language_version: python3
-- repo: https://github.com/psf/black
-  rev: 24.2.0
-  hooks:
-  - id: black
-    language_version: python3
+# - repo: https://github.com/psf/black
+#   rev: 24.2.0
+#   hooks:
+#   - id: black
+#     language_version: python3
+# - repo: https://github.com/psf/black
+#   rev: 24.2.0
+#   hooks:
+#   - id: black
+#     language_version: python3
 
 ## If like to embrace black styles even in the docs:
 # - repo: https://github.com/asottile/blacken-docs
@@ -61,11 +57,11 @@
 #   - id: blacken-docs
 #     additional_dependencies: [black]
 
-- repo: https://github.com/PyCQA/flake8
-  rev: 7.0.0
-  hooks:
-  - id: flake8
-    additional_dependencies: [flake8-docstrings]
+# - repo: https://github.com/PyCQA/flake8
+#   rev: 7.0.0
+#   hooks:
+#   - id: flake8
+#     additional_dependencies: [flake8-docstrings]
 
 ## Check for misspells in documentation files:
 # - repo: https://github.com/codespell-project/codespell
@@ -74,8 +70,8 @@
 #   - id: codespell
 
 # Check for type errors with mypy:
-- repo: https://github.com/pre-commit/mirrors-mypy
-  rev: 'v1.9.0'
-  hooks:
-  - id: mypy
-    args: [--disallow-untyped-defs, --ignore-missing-imports]+# - repo: https://github.com/pre-commit/mirrors-mypy
+#   rev: 'v1.9.0'
+#   hooks:
+#   - id: mypy
+#     args: [--disallow-untyped-defs, --ignore-missing-imports]