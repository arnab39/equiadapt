from typing import Optional

import dotenv
import pytorch_lightning as pl
from model import ImageClassifierPipeline
from omegaconf import DictConfig
from prepare import (
    CIFAR10DataModule,
    CIFAR100DataModule,
    ImageNetDataModule,
    RotatedMNISTDataModule,
    STL10DataModule,
)
from pytorch_lightning.callbacks import EarlyStopping, ModelCheckpoint


def get_model_data_and_callbacks(hyperparams: DictConfig) -> tuple:

    # get image data
    image_data = get_image_data(hyperparams.dataset)

    # checkpoint callbacks
    callbacks = get_callbacks(hyperparams)

    # get model pipeline
    model = get_model_pipeline(hyperparams)

    return model, image_data, callbacks


def get_model_pipeline(hyperparams: DictConfig) -> pl.LightningModule:

    if hyperparams.experiment.run_mode == "test":
        model = ImageClassifierPipeline.load_from_checkpoint(
            checkpoint_path=hyperparams.checkpoint.checkpoint_path
            + "/"
            + hyperparams.checkpoint.checkpoint_name
            + ".ckpt",
            hyperparams=hyperparams,
        )
        model.freeze()
        model.eval()
    else:
        model = ImageClassifierPipeline(hyperparams)

    return model


def get_trainer(
    hyperparams: DictConfig, callbacks: list, wandb_logger: pl.loggers.WandbLogger
) -> pl.Trainer:
    if hyperparams.experiment.run_mode == "dryrun":
        trainer = pl.Trainer(
            fast_dev_run=5,
            max_epochs=hyperparams.experiment.training.num_epochs,
            accelerator="auto",
            limit_train_batches=5,
            limit_val_batches=5,
            logger=wandb_logger,
            callbacks=callbacks,
            deterministic=hyperparams.experiment.deterministic,
        )
    else:
        trainer = pl.Trainer(
            max_epochs=hyperparams.experiment.training.num_epochs,
            accelerator="auto",
            logger=wandb_logger,
            callbacks=callbacks,
            deterministic=hyperparams.experiment.deterministic,
            num_nodes=hyperparams.experiment.num_nodes,
            devices=hyperparams.experiment.num_gpus,
            strategy="ddp",
        )

    return trainer


def get_callbacks(hyperparams: DictConfig) -> list:

    checkpoint_callback = ModelCheckpoint(
        dirpath=hyperparams.checkpoint.checkpoint_path,
        filename=hyperparams.checkpoint.checkpoint_name,
        monitor="val/acc",
        mode="max",
        save_on_train_epoch_end=False,
    )
    early_stop_metric_callback = EarlyStopping(
        monitor="val/acc",
        min_delta=hyperparams.experiment.training.min_delta,
        patience=hyperparams.experiment.training.patience,
        verbose=True,
        mode="max",
    )

    return [checkpoint_callback, early_stop_metric_callback]
<<<<<<< HEAD

=======
>>>>>>> 8777201e


def get_image_data(dataset_hyperparams: DictConfig) -> pl.LightningDataModule:

    dataset_classes = {
        "rotated_mnist": RotatedMNISTDataModule,
        "cifar10": CIFAR10DataModule,
        "cifar100": CIFAR100DataModule,
        "stl10": STL10DataModule,
        "imagenet": ImageNetDataModule,
    }

    if dataset_hyperparams.dataset_name not in dataset_classes:
        raise ValueError(f"{dataset_hyperparams.dataset_name} not implemented")

    return dataset_classes[dataset_hyperparams.dataset_name](dataset_hyperparams)


def load_envs(env_file: Optional[str] = None) -> None:
    """
    Load all the environment variables defined in the `env_file`.
    This is equivalent to `. env_file` in bash.

    It is possible to define all the system specific variables in the `env_file`.

    :param env_file: the file that defines the environment variables to use. If None
                     it searches for a `.env` file in the project.
    """
    dotenv.load_dotenv(dotenv_path=env_file, override=True)<|MERGE_RESOLUTION|>--- conflicted
+++ resolved
@@ -93,10 +93,6 @@
     )
 
     return [checkpoint_callback, early_stop_metric_callback]
-<<<<<<< HEAD
-
-=======
->>>>>>> 8777201e
 
 
 def get_image_data(dataset_hyperparams: DictConfig) -> pl.LightningDataModule:
