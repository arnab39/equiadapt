import math

import kornia as K
import torch
import torch.nn as nn
from .custom_group_equivariant_layers import RotationEquivariantConvLift, RotationEquivariantConv, RotoReflectionEquivariantConvLift, RotoReflectionEquivariantConv


<<<<<<< HEAD
    
=======
    def forward(self, x):
        """
        x shape: (batch_size, in_channels, num_group_elements, height, width)
        :return: (batch_size, out_channels, num_group_elements, height, width)
        """
        batch_size = x.shape[0]
        x = x.flatten(1, 2)
        # shape (batch_size, in_channels * num_group_elements, height, width)
        rotoreflected_permuted_weights = self.get_rotoreflected_permuted_weights(self.weights, self.num_rotations)
        # shape (out_channels * num_group_elements, in_channels * num_group_elements, kernel_size, kernel_size)
        x = F.conv2d(x, rotoreflected_permuted_weights, stride=self.stride, padding=self.padding)
        x = x.reshape(batch_size, self.out_channels, self.num_group_elements, x.shape[2], x.shape[3])
        if self.bias is not None:
            x = x + self.bias[None, :, None, None, None]
        return x

>>>>>>> 529b63ee
class CustomEquivariantNetwork(nn.Module):
    def __init__(self,
                 in_shape,
                 out_channels,
                 kernel_size,
                 group_type='rotation',
                 num_rotations=4,
                 num_layers=1,
                 device='cuda' if torch.cuda.is_available() else 'cpu'):
        super().__init__()

        if group_type == 'rotation':
            layer_list = [RotationEquivariantConvLift(in_shape[0], out_channels, kernel_size, num_rotations, device=device)]
            for i in range(num_layers - 1):
                layer_list.append(nn.ReLU())
                layer_list.append(RotationEquivariantConv(out_channels, out_channels, 1, num_rotations, device=device))
            self.eqv_network = nn.Sequential(*layer_list)
        elif group_type == 'roto-reflection':
            layer_list = [RotoReflectionEquivariantConvLift(in_shape[0], out_channels, kernel_size, num_rotations, device=device)]
            for i in range(num_layers - 1):
                layer_list.append(nn.ReLU())
                layer_list.append(RotoReflectionEquivariantConv(out_channels, out_channels, 1, num_rotations, device=device))
            self.eqv_network = nn.Sequential(*layer_list)
        else:
            raise ValueError('group_type must be rotation or roto-reflection for now.')

    def forward(self, x):
        """
        x shape: (batch_size, in_channels, height, width)
        :return: (batch_size, group_size)
        """
        feature_map = self.eqv_network(x)
        group_activatiobs = torch.mean(feature_map, dim=(1, 3, 4))

        return group_activatiobs<|MERGE_RESOLUTION|>--- conflicted
+++ resolved
@@ -6,26 +6,7 @@
 from .custom_group_equivariant_layers import RotationEquivariantConvLift, RotationEquivariantConv, RotoReflectionEquivariantConvLift, RotoReflectionEquivariantConv
 
 
-<<<<<<< HEAD
     
-=======
-    def forward(self, x):
-        """
-        x shape: (batch_size, in_channels, num_group_elements, height, width)
-        :return: (batch_size, out_channels, num_group_elements, height, width)
-        """
-        batch_size = x.shape[0]
-        x = x.flatten(1, 2)
-        # shape (batch_size, in_channels * num_group_elements, height, width)
-        rotoreflected_permuted_weights = self.get_rotoreflected_permuted_weights(self.weights, self.num_rotations)
-        # shape (out_channels * num_group_elements, in_channels * num_group_elements, kernel_size, kernel_size)
-        x = F.conv2d(x, rotoreflected_permuted_weights, stride=self.stride, padding=self.padding)
-        x = x.reshape(batch_size, self.out_channels, self.num_group_elements, x.shape[2], x.shape[3])
-        if self.bias is not None:
-            x = x + self.bias[None, :, None, None, None]
-        return x
-
->>>>>>> 529b63ee
 class CustomEquivariantNetwork(nn.Module):
     def __init__(self,
                  in_shape,
