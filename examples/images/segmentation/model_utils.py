--- conflicted
+++ resolved
@@ -9,15 +9,9 @@
 GAMMA = 2
 
 class MaskRCNNModel(nn.Module):
-<<<<<<< HEAD
     def __init__(self, 
                 architecture_type: str, 
                 pretrained_ckpt_path: str = "",
-=======
-    def __init__(self,
-                architecture_type: str,
-                pretrained_ckpt_path:str = None,
->>>>>>> 529b63ee
                 num_classes: int = 91,
                 weights:str = "DEFAULT"):
         super().__init__()
@@ -70,15 +64,9 @@
 
 class SAMModel(nn.Module):
 
-<<<<<<< HEAD
     def __init__(self, 
                 architecture_type: str, 
                 pretrained_ckpt_path: str, # Segment-Anything Model requires a pretrained checkpoint path
-=======
-    def __init__(self,
-                architecture_type: str,
-                pretrained_ckpt_path:str =None,
->>>>>>> 529b63ee
                 num_classes: int = 91,
                 weights: str = "DEFAULT"):
         super().__init__()
