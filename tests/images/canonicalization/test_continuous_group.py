<<<<<<< HEAD
from typing import Generator
from unittest.mock import Mock, patch
=======
from typing import Any, Dict
from unittest.mock import Mock
>>>>>>> f473cdcd

import pytest
import torch
from omegaconf import DictConfig
from torch import Tensor

from equiadapt import ContinuousGroupImageCanonicalization

@pytest.fixture
<<<<<<< HEAD
def sample_input() -> torch.Tensor:
    """
    Fixture that returns a sample input tensor.

    Returns:
        torch.Tensor: A batch with one color image of size 64x64.
    """
    return torch.rand((1, 3, 64, 64))
=======
def sample_input() -> Tensor:
    # Create a sample input tensor
    return torch.rand((1, 3, 64, 64))  # A batch with one color image of size 64x64
>>>>>>> f473cdcd

@pytest.fixture
<<<<<<< HEAD
def grayscale_input() -> torch.Tensor:
    """
    Fixture function that returns a grayscale input tensor.

    Returns:
        torch.Tensor: A batch with one grayscale image of size 64x64.
    """
    return torch.rand((1, 1, 64, 64))
=======
def grayscale_input() -> Tensor:
    # Create a grayscale input tensor
    return torch.rand((1, 1, 64, 64))  # A batch with one grayscale image of size 64x64
>>>>>>> f473cdcd

@pytest.fixture
<<<<<<< HEAD
def init_args() -> dict:
    """
    Initialize the arguments for the canonicalization function.

    Returns:
        dict: A dictionary containing the initialization arguments.
    """
=======
def init_args() -> Dict[str, Any]:
>>>>>>> f473cdcd
    # Mock initialization arguments
    canonicalization_hyperparams = DictConfig(
        {
            "input_crop_ratio": 0.9,
            "resize_shape": (32, 32),
        }
    )
    return {
        "canonicalization_network": torch.nn.Identity(),  # Placeholder
        "canonicalization_hyperparams": canonicalization_hyperparams,
        "in_shape": (3, 64, 64),
    }

<<<<<<< HEAD

def test_initialization(init_args: dict) -> None:
    """
    Test the initialization of ContinuousGroupImageCanonicalization.

    Args:
        init_args (dict): A dictionary containing the initialization arguments.
    """
=======
def test_initialization(init_args: Dict[str, Any]) -> None:
>>>>>>> f473cdcd
    cgic = ContinuousGroupImageCanonicalization(**init_args)
    assert cgic.pad is not None, "Pad should be initialized."
    assert cgic.crop is not None, "Crop should be initialized."

def test_transformation_before_canonicalization_network_forward(
<<<<<<< HEAD
    sample_input: torch.Tensor, init_args: dict
) -> None:
    """
    Test the `transformations_before_canonicalization_network_forward` method of the ContinuousGroupImageCanonicalization class.

    Args:
        sample_input: The input sample to be transformed.
        init_args: The initialization arguments for the ContinuousGroupImageCanonicalization class.

    Returns:
        None

    Raises:
        AssertionError: If the transformed image size is not [1, 3, 32, 32].

    """
=======
    sample_input: Tensor, init_args: Dict[str, Any]
) -> None:
>>>>>>> f473cdcd
    cgic = ContinuousGroupImageCanonicalization(**init_args)
    transformed = cgic.transformations_before_canonicalization_network_forward(
        sample_input
    )
    assert transformed.size() == torch.Size(
        [1, 3, 32, 32]
<<<<<<< HEAD
    ), "The transformed image should be resized to (32, 32)."


@pytest.fixture
def canonicalization_instance() -> (
    Generator[ContinuousGroupImageCanonicalization, None, None]
):
    """
    Generates an instance of ContinuousGroupImageCanonicalization with specified parameters.

    Returns:
        Generator[ContinuousGroupImageCanonicalization, None, None]: A generator that yields the instance.
    """
    instance = ContinuousGroupImageCanonicalization(
        canonicalization_network=Mock(),
        canonicalization_hyperparams={
            "input_crop_ratio": 0.9,
            "resize_shape": (32, 32),
        },
        in_shape=(3, 64, 64),
    )
    # Mocking the get_groupelement method to return a fixed group element
    with patch.object(
        instance,
        "get_groupelement",
        return_value={
            "rotation": torch.eye(2).unsqueeze(0),
            "reflection": torch.tensor([[[[0]]]]),
        },
    ):
        yield instance
=======
    ), "The transformed image should be resized to (32, 32)."
>>>>>>> f473cdcd
<|MERGE_RESOLUTION|>--- conflicted
+++ resolved
@@ -1,10 +1,5 @@
-<<<<<<< HEAD
 from typing import Generator
 from unittest.mock import Mock, patch
-=======
-from typing import Any, Dict
-from unittest.mock import Mock
->>>>>>> f473cdcd
 
 import pytest
 import torch
@@ -14,7 +9,6 @@
 from equiadapt import ContinuousGroupImageCanonicalization
 
 @pytest.fixture
-<<<<<<< HEAD
 def sample_input() -> torch.Tensor:
     """
     Fixture that returns a sample input tensor.
@@ -23,14 +17,9 @@
         torch.Tensor: A batch with one color image of size 64x64.
     """
     return torch.rand((1, 3, 64, 64))
-=======
-def sample_input() -> Tensor:
-    # Create a sample input tensor
-    return torch.rand((1, 3, 64, 64))  # A batch with one color image of size 64x64
->>>>>>> f473cdcd
+
 
 @pytest.fixture
-<<<<<<< HEAD
 def grayscale_input() -> torch.Tensor:
     """
     Fixture function that returns a grayscale input tensor.
@@ -39,14 +28,8 @@
         torch.Tensor: A batch with one grayscale image of size 64x64.
     """
     return torch.rand((1, 1, 64, 64))
-=======
-def grayscale_input() -> Tensor:
-    # Create a grayscale input tensor
-    return torch.rand((1, 1, 64, 64))  # A batch with one grayscale image of size 64x64
->>>>>>> f473cdcd
 
 @pytest.fixture
-<<<<<<< HEAD
 def init_args() -> dict:
     """
     Initialize the arguments for the canonicalization function.
@@ -54,9 +37,6 @@
     Returns:
         dict: A dictionary containing the initialization arguments.
     """
-=======
-def init_args() -> Dict[str, Any]:
->>>>>>> f473cdcd
     # Mock initialization arguments
     canonicalization_hyperparams = DictConfig(
         {
@@ -70,7 +50,7 @@
         "in_shape": (3, 64, 64),
     }
 
-<<<<<<< HEAD
+
 
 def test_initialization(init_args: dict) -> None:
     """
@@ -79,15 +59,13 @@
     Args:
         init_args (dict): A dictionary containing the initialization arguments.
     """
-=======
-def test_initialization(init_args: Dict[str, Any]) -> None:
->>>>>>> f473cdcd
     cgic = ContinuousGroupImageCanonicalization(**init_args)
     assert cgic.pad is not None, "Pad should be initialized."
     assert cgic.crop is not None, "Crop should be initialized."
 
+    
+    
 def test_transformation_before_canonicalization_network_forward(
-<<<<<<< HEAD
     sample_input: torch.Tensor, init_args: dict
 ) -> None:
     """
@@ -104,19 +82,16 @@
         AssertionError: If the transformed image size is not [1, 3, 32, 32].
 
     """
-=======
-    sample_input: Tensor, init_args: Dict[str, Any]
-) -> None:
->>>>>>> f473cdcd
+
     cgic = ContinuousGroupImageCanonicalization(**init_args)
     transformed = cgic.transformations_before_canonicalization_network_forward(
         sample_input
     )
     assert transformed.size() == torch.Size(
         [1, 3, 32, 32]
-<<<<<<< HEAD
     ), "The transformed image should be resized to (32, 32)."
 
+    
 
 @pytest.fixture
 def canonicalization_instance() -> (
@@ -145,7 +120,4 @@
             "reflection": torch.tensor([[[[0]]]]),
         },
     ):
-        yield instance
-=======
-    ), "The transformed image should be resized to (32, 32)."
->>>>>>> f473cdcd
+        yield instance