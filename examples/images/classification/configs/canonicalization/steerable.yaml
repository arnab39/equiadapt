canonicalization_type: steerable
<<<<<<< HEAD
network_type: "escnn" # Options for canonization method 1) escnn 2) custom 3) none
=======
network_type: escnn # Options for canonization method 1) escnn 2) custom 3) none
>>>>>>> ba8fe798
network_hyperparams:
  kernel_size: 7 # Kernel size for the canonization network
  out_channels: 16 # Number of output channels for the canonization network
  num_layers: 3 # Number of layers in the canonization network
  group_type: rotation # Type of group for the canonization network
input_crop_ratio: 0.8 # Ratio at which we crop the input to the canonicalization<|MERGE_RESOLUTION|>--- conflicted
+++ resolved
@@ -1,9 +1,5 @@
 canonicalization_type: steerable
-<<<<<<< HEAD
-network_type: "escnn" # Options for canonization method 1) escnn 2) custom 3) none
-=======
 network_type: escnn # Options for canonization method 1) escnn 2) custom 3) none
->>>>>>> ba8fe798
 network_hyperparams:
   kernel_size: 7 # Kernel size for the canonization network
   out_channels: 16 # Number of output channels for the canonization network
