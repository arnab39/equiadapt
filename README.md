<p align="center">
    <br>
    <img src="utils/equiadapt_logo.png" width="400"/>
    <br>
<p>

<<<<<<< HEAD
<h3 align="center">
<p>Make any existing neural network architecture equivariant! :rocket:
</h3>
<br>
=======
# Setup instructions
### Setup Conda environment
>>>>>>> 529b63ee


# Equivariant adaptation with canonicalization
![Equivariant adaptation of any prediction network](/utils/equiadapt_cat.jpeg "Equivariant adaptation of any prediction network")

EquiAdapt is a [PyTorch](https://pytorch.org) package that provides a flexible and efficient way to make *any* neural network architecture (including large foundation models) equivariant, instead of redesigning and training from scratch. This is done by learning to canonicalize transformed inputs, before feeding them to the prediction model.

You can play with this concept in the provided [tutorial](tutorials/images/instance_segmentation_group_equivariant_canonicalization.ipynb) for equivariant adaptation of the Segment-Anything Model (SAM, [Kirillov et. al, 2023](https://arxiv.org/abs/2304.02643)) and images from Microsoft COCO ([Lin et. al, 2014](https://arxiv.org/abs/1405.0312)) dataset for instance segmentation.

# Easy to integrate :rocket:

Equiadapt enables users to obtain equivariant versions of existing neural networks with a few lines of code changes:
```diff
  import torch
  import torch.nn.functional as F

+ from equiadapt.images.canonicalization.discrete_group import GroupEquivariantImageCanonicalization
+ from equiadapt.images.canonicalization_networks import ESCNNEquivariantNetwork

  device = torch.device("cuda" if torch.cuda.is_available() else "cpu")

+ canonicalization_network = ESCNNEquivariantNetwork(...) ### create a canonicalization network
+ canonicalizer = GroupEquivariantImageCanonicalization(canonicalization_network, ...) ### wrap it using equiadapt's canonicalization wrapper

  model = torch.hub.load('pytorch/vision:v0.10.0', 'resnet50', pretrained=True).to(device)
  optimizer = torch.optim.Adam(model.parameters())

  train_dataset = datasets.CIFAR10(root="dataset_path", train=True, download=False)
  train_loader = torch.utils.data.DataLoader(train_dataset, batch_size=512, shuffle=True)

  model.train()
  for epoch in range(100):
      for inputs, targets in data:
          inputs = inputs.to(device)
          targets = targets.to(device)

          optimizer.zero_grad()

+         inputs_canonicalized = canonicalizer(inputs) ### canonicalize the inputs
          outputs = prediction_network(inputs_canonicalized) ### pass the canonicalized input data
+         outputs = canonicalizer.invert_canonicalization(outputs) ### optional (if you to invert the outputs for your equivariant task)

          loss = F.cross_entropy(outputs, targets)
+         loss += canonicalizer.get_prior_regularization_loss() ### prior regularization is recommended for pretrained networks

          loss.backward()

          optimizer.step()
```

# Details on using `equiadapt` library

1. Create a `canonicalization network` (or use our provided networks: for images, in `equiadapt/images/canonicalization_networks/`).
   
```
canonicalization_network = ESCNNEquivariantNetwork(...)
```  
2. Wrap it using `equiadapt` wrappers to form a `canonicalizer`.
    
  To create your custom canonicalizer, you must inherit `BaseCanonicalization` and define `canonicalize()` and, optionally, `invert_canonicalization()`. Please refer to [this](equiadapt/images/canonicalization) for custom image canonicalizers.   
```
canonicalizer = GroupEquivariantImageCanonicalization(canonicalization_network, ...)
```

3. Use this wrapper with your code to canonicalize the input data.  

```
inputs_canonicalized = canonicalizer(inputs)
```

4. Define your prediction network and pass the canonicalized input data
```
prediction_network = torch.hub.load('pytorch/vision:v0.10.0', 'resnet50', pretrained=True)
outputs = prediction_network(inputs_canonicalized)
```

5. Optionally, if required, you can "invert" the canonicalization for equivariant tasks
```
outputs = canonicalizer.invert_canonicalization(outputs)
```

6. The entire setup is end-to-end trainable. Additionally, you can use `.add_prior_regularizer(loss)` to use prior regularization, which is helpful for equivariant adaptation of large pretrained models ([Mondal et. al, 2023](https://proceedings.neurips.cc/paper_files/paper/2023/hash/9d5856318032ef3630cb580f4e24f823-Abstract-Conference.html))
```
loss = CrossEntropyLoss(outputs, y)
loss = canonicalizer.add_prior_regularizer(loss)
loss.backward()
```

<<<<<<< HEAD
# Setup instructions
### Setup Conda environment 

To create a conda environment with the necessary packages:
=======
Currently, everything works in Python 3.8.
But to use Python 3.10, you need to remove `py3nj` from the `escnn` package requirements and install `escnn` from GitHub manually.
>>>>>>> 529b63ee

```
conda env create -f conda_env.yaml
conda activate equiadapt
pip install -e .
```

### Setup Hydra
- Create a `.env` file in the root of the project with the following content:
  ```
    export HYDRA_JOBS="/path/to/your/hydra/jobs/directory"
    export WANDB_DIR="/path/to/your/wandb/jobs/directory"
    export WANDB_CACHE_DIR="/path/to/your/wandb/cache/directory"
    export DATA_PATH="/path/to/your/data/directory"
    export CHECKPOINT_PATH="/path/to/your/checkpoint/directory"
  ```


# Running Instructions
<<<<<<< HEAD
For image classification: [here](examples/images/classification/README.md)  
For (image) instance segmentation: [here](examples/images/segmentation/README.md)
=======
For image classification: [here](/examples/images/classification/README.md)
For image segmentation: [here](/examples/images/segmentation/README.md)
>>>>>>> 529b63ee


# Related papers

For more insights on this library refer to our original paper on the idea: [Equivariance with Learned Canonicalization Function (ICML 2023)](https://proceedings.mlr.press/v202/kaba23a.html) and how to extend it to make any existing large pre-trained model equivariant: [Equivariant Adaptation of Large Pretrained Models (NeurIPS 2023)](https://proceedings.neurips.cc/paper_files/paper/2023/hash/9d5856318032ef3630cb580f4e24f823-Abstract-Conference.html).

To learn more about this from a blog, check out: [How to make your foundation model equivariant](https://mila.quebec/en/article/how-to-make-your-foundation-model-equivariant/)

# Citation
If you find this library or the associated papers useful, please cite the following papers:
```
@inproceedings{kaba2023equivariance,
  title={Equivariance with learned canonicalization functions},
  author={Kaba, S{\'e}kou-Oumar and Mondal, Arnab Kumar and Zhang, Yan and Bengio, Yoshua and Ravanbakhsh, Siamak},
  booktitle={International Conference on Machine Learning},
  pages={15546--15566},
  year={2023},
  organization={PMLR}
}
```

```
@inproceedings{mondal2023equivariant,
  author = {Mondal, Arnab Kumar and Panigrahi, Siba Smarak and Kaba, Oumar and Mudumba, Sai Rajeswar and Ravanbakhsh, Siamak},
  booktitle = {Advances in Neural Information Processing Systems},
  editor = {A. Oh and T. Neumann and A. Globerson and K. Saenko and M. Hardt and S. Levine},
  pages = {50293--50309},
  publisher = {Curran Associates, Inc.},
  title = {Equivariant Adaptation of Large Pretrained Models},
  url = {https://proceedings.neurips.cc/paper_files/paper/2023/file/9d5856318032ef3630cb580f4e24f823-Paper-Conference.pdf},
  volume = {36},
  year = {2023}
}
```

# Contributing

This repository is a work in progress. We are actively working on improving the codebase and adding more features. If you are interested in contributing, please raise an issue or submit a pull request. We will be happy to help you get started.

# Contact

<<<<<<< HEAD
For questions related to this code, please raise an issue, or you can mail us at: 
=======
For questions related to this code, you can mail us at:
>>>>>>> 529b63ee
```arnab.mondal@mila.quebec```
```siba-smarak.panigrahi@mila.quebec```
```kabaseko@mila.quebec```

# Contributing

You can check out the [contributor's guide](CONTRIBUTING.md).

This project uses `pre-commit`_, you can install it before making any
changes::

    pip install pre-commit
    cd equiadapt
    pre-commit install

It is a good idea to update the hooks to the latest version::

    pre-commit autoupdate<|MERGE_RESOLUTION|>--- conflicted
+++ resolved
@@ -4,15 +4,10 @@
     <br>
 <p>
 
-<<<<<<< HEAD
 <h3 align="center">
 <p>Make any existing neural network architecture equivariant! :rocket:
 </h3>
 <br>
-=======
-# Setup instructions
-### Setup Conda environment
->>>>>>> 529b63ee
 
 
 # Equivariant adaptation with canonicalization
@@ -101,15 +96,10 @@
 loss.backward()
 ```
 
-<<<<<<< HEAD
 # Setup instructions
-### Setup Conda environment 
+### Setup Conda environment
 
 To create a conda environment with the necessary packages:
-=======
-Currently, everything works in Python 3.8.
-But to use Python 3.10, you need to remove `py3nj` from the `escnn` package requirements and install `escnn` from GitHub manually.
->>>>>>> 529b63ee
 
 ```
 conda env create -f conda_env.yaml
@@ -117,7 +107,7 @@
 pip install -e .
 ```
 
-### Setup Hydra
+### Setup Hydra 
 - Create a `.env` file in the root of the project with the following content:
   ```
     export HYDRA_JOBS="/path/to/your/hydra/jobs/directory"
@@ -129,13 +119,8 @@
 
 
 # Running Instructions
-<<<<<<< HEAD
 For image classification: [here](examples/images/classification/README.md)  
 For (image) instance segmentation: [here](examples/images/segmentation/README.md)
-=======
-For image classification: [here](/examples/images/classification/README.md)
-For image segmentation: [here](/examples/images/segmentation/README.md)
->>>>>>> 529b63ee
 
 
 # Related papers
@@ -177,11 +162,7 @@
 
 # Contact
 
-<<<<<<< HEAD
-For questions related to this code, please raise an issue, or you can mail us at: 
-=======
-For questions related to this code, you can mail us at:
->>>>>>> 529b63ee
+For questions related to this code, please raise an issue and you can mail us at:
 ```arnab.mondal@mila.quebec```
 ```siba-smarak.panigrahi@mila.quebec```
 ```kabaseko@mila.quebec```
