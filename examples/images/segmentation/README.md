# Commands to run instance segmentation experiments

### For instance segmentation (with prior regularization)
```
python train.py canonicalization=group_equivariant canonicalization.network_type=equivariant_wrn \
dataset.dataset_name=coco dataset.img_size=512 \
prediction.prediction_network_architecture=maskrcnn prediction.prediction_network_architecture_type=resnet50_fpn_v2
```
### For instance segmentation (without prior regularization)
```
python train.py canonicalization=group_equivariant canonicalization.network_type=equivariant_wrn \
dataset.dataset_name=coco dataset.img_size=512 \
prediction.prediction_network_architecture=maskrcnn prediction.prediction_network_architecture_type=resnet50_fpn_v2 \
experiment.training.loss.prior_weight=0
```

**Note**: You can also run the `train.py` as follows from the root directory of the project:
```
python examples/images/segmentation/train.py canonicalization=group_equivariant
```

### For testing checkpoints
```
python train.py experiment.run_mode=test dataset.dataset_name=stl10 \
checkpoint.checkpoint_path=/path/of/checkpoint/dir checkpoint.checkpoint_name=<name-of-checkpoint>

```

**Note**: 
The final checkpoint that will be loaded during evaluation as follows, hence ensure that the combination of `checkpoint.checkpoint_path` and `checkpoint.checkpoint_name` is correct:
```
    model = ImageSegmentationPipeline.load_from_checkpoint(
            checkpoint_path=hyperparams.checkpoint.checkpoint_path + "/" + \
                hyperparams.checkpoint.checkpoint_name + ".ckpt",
            hyperparams=hyperparams
        )

```

## Important Hyperparameters
We use `hydra` and `OmegaConf` to setup experiments and parse configs. All the config files are available in [`/configs`](configs), along with the meaning of the hyperparameters in each yaml file. Below, we highlight some important details:
- Choose canonicalization type from [`here`](configs/canonicalization) and set with `canonicalizaton=group_equivariant`
<<<<<<< HEAD
- Canonicalization network architecture and relevant hyperparameters are detailed within canonicalization configs    
- Dataset settings can be found [`here`](configs/dataset) and set with `dataset.dataset_name=coco` (Ensure the annotations are placed in `root-dir/dataset-name/annotations` and images in `root-dir/dataset-name/`)  
=======
- Canonicalization network architecture and relevant hyperparameters are detailed within canonicalization configs
- Dataset settings can be found [`here`](configs/dataset) and set with `dataset.dataset_name=coco`
>>>>>>> 1fa46b68
- Experiment settings can be found [`here`](configs/experiment) and set with `experiment.inference.num_rotations=8`
- Prediction architecture settings can be found [`here`](configs/prediction) and set with `prediction.prediction_network_architecture=maskrcnn`
- Wandb logging settings can can be found [`here`](configs/wandb) and set with `wandb.use_wandb=1`. You have to change the entity to your wandb team.<|MERGE_RESOLUTION|>--- conflicted
+++ resolved
@@ -40,13 +40,8 @@
 ## Important Hyperparameters
 We use `hydra` and `OmegaConf` to setup experiments and parse configs. All the config files are available in [`/configs`](configs), along with the meaning of the hyperparameters in each yaml file. Below, we highlight some important details:
 - Choose canonicalization type from [`here`](configs/canonicalization) and set with `canonicalizaton=group_equivariant`
-<<<<<<< HEAD
 - Canonicalization network architecture and relevant hyperparameters are detailed within canonicalization configs    
 - Dataset settings can be found [`here`](configs/dataset) and set with `dataset.dataset_name=coco` (Ensure the annotations are placed in `root-dir/dataset-name/annotations` and images in `root-dir/dataset-name/`)  
-=======
-- Canonicalization network architecture and relevant hyperparameters are detailed within canonicalization configs
-- Dataset settings can be found [`here`](configs/dataset) and set with `dataset.dataset_name=coco`
->>>>>>> 1fa46b68
 - Experiment settings can be found [`here`](configs/experiment) and set with `experiment.inference.num_rotations=8`
 - Prediction architecture settings can be found [`here`](configs/prediction) and set with `prediction.prediction_network_architecture=maskrcnn`
 - Wandb logging settings can can be found [`here`](configs/wandb) and set with `wandb.use_wandb=1`. You have to change the entity to your wandb team.