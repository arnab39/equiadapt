--- conflicted
+++ resolved
@@ -1,7 +1,3 @@
-<<<<<<< HEAD
-checkpoint_path: "/home/mila/a/arnab.mondal/scratch/equiadapt/image/checkpoints" # Path to save checkpoints
-=======
 checkpoint_path: ${oc.env:CHECKPOINT_PATH} # Path to save checkpoints
->>>>>>> dbb396d6
 checkpoint_name: "" # Model checkpoint name, should be left empty and dynamically allocated later
 save_canonized_images: 0 # Whether to save canonized images (1) or not (0)