import copy
import math
from typing import Dict, Union

import torch
from torchmetrics.detection.mean_ap import MeanAveragePrecision
from torchvision import transforms

import wandb
from equiadapt.images.utils import flip_boxes, flip_masks, rotate_boxes, rotate_masks

<<<<<<< HEAD

def get_inference_method(canonicalizer: torch.nn.Module, 
                         prediction_network: torch.nn.Module, 
                         inference_hyperparams: Union[Dict, wandb.Config], 
=======
def get_inference_method(canonicalizer: torch.nn.Module,
                         prediction_network: torch.nn.Module,
                         inference_hyperparams: Union[Dict, wandb.Config],
>>>>>>> 529b63ee
                         in_shape: tuple = (3, 1024, 1024)):
    if inference_hyperparams.method == 'vanilla':
        return VanillaInference(canonicalizer, prediction_network)
    elif inference_hyperparams.method == 'group':
        return GroupInference(
            canonicalizer, prediction_network,
            inference_hyperparams, in_shape
        )
    else:
        raise ValueError(f'{inference_hyperparams.method} is not implemented for now.')

class VanillaInference:
    def __init__(self,
                 canonicalizer: torch.nn.Module,
                 prediction_network: torch.nn.Module) -> None:
        self.canonicalizer = canonicalizer
        self.prediction_network = prediction_network

    def forward(self, x, targets):
        # canonicalize the input data
        # For the vanilla model, the canonicalization is the identity transformation
        x_canonicalized, targets_canonicalized = self.canonicalizer(x, targets)

        # Forward pass through the prediction network as you'll normally do
        # Finetuning maskrcnn model will return the losses which can be used to fine tune the model
        # Meanwhile, Segment-Anything (SAM) can return boxes, ious, masks predictions
        # For uniformity, we will ensure the prediction network returns both losses and predictions irrespective of the model
        return self.prediction_network(x_canonicalized, targets_canonicalized)

    def get_inference_metrics(self, x: torch.Tensor, targets: torch.Tensor):
        # Forward pass through the prediction network
        _, _, _, outputs = self.forward(x)

        _map = MeanAveragePrecision(iou_type='segm')
        targets = [dict(boxes=target['boxes'], labels=target['labels'], masks=target['masks']) for target in targets]
        outputs = [dict(boxes=output['boxes'], labels=output['labels'], scores=output['scores'], masks=output['masks']) for output in outputs]
        _map.update(outputs, targets)
        _map_dict = _map.compute()

        metrics = {'test/map': _map_dict['map']}

        return metrics

class GroupInference(VanillaInference):
    def __init__(self,
                 canonicalizer: torch.nn.Module,
                 prediction_network: torch.nn.Module,
                 inference_hyperparams: Union[Dict, wandb.Config],
                 in_shape: tuple = (3, 32, 32)):

        super().__init__(canonicalizer, prediction_network)
        self.group_type = inference_hyperparams.group_type
        self.num_rotations = inference_hyperparams.num_rotations
        self.num_group_elements = self.num_rotations if self.group_type == 'rotation' else 2 * self.num_rotations
        self.pad = transforms.Pad(
            math.ceil(in_shape[-2] * 0.4),
            padding_mode='edge'
        )
        self.crop = transforms.CenterCrop((in_shape[-2], in_shape[-1]))

    def get_group_element_wise_maps(self, images: torch.Tensor, targets: torch.Tensor):
        map_dict = dict()
        image_width = images[0].shape[1]

        degrees = torch.linspace(0, 360, self.num_rotations + 1)[:-1]
        for rot, degree in enumerate(degrees):

            targets_transformed = copy.deepcopy(targets)

            # apply group element on images
            images_pad = self.pad(images)
            images_rot = transforms.functional.rotate(images_pad, degree.item())
            images_rot = self.crop(images_rot)

            # apply group element on bounding boxes and masks
            for t in range(len(targets_transformed)):
                targets_transformed[t]["boxes"] = rotate_boxes(targets_transformed[t]["boxes"], -degree, image_width)
                targets_transformed[t]["masks"] = rotate_masks(targets_transformed[t]["masks"], degree.item())

            # get predictions for the transformed images
            _, _, _, outputs = self.forward(images_rot, targets_transformed)

            Map = MeanAveragePrecision(iou_type='segm')
            targets = [dict(boxes=target['boxes'], labels=target['labels'], masks=target['masks']) for target in targets]
            outputs = [dict(boxes=output['boxes'], labels=output['labels'], scores=output['scores'], masks=output['masks']) for output in outputs]
            Map.update(outputs, targets)

            map_dict[rot] = Map.compute()

        if self.group_type == 'roto-reflection':
            # Rotate the reflected images and get the logits
            for rot, degree in enumerate(degrees):

                images_pad = self.pad(images)
                images_reflect = transforms.functional.hflip(images_pad)
                images_rotoreflect = transforms.functional.rotate(images_reflect, degree.item())
                images_rotoreflect = self.crop(images_rotoreflect)

                # apply group element on bounding boxes and masks
                for t in range(len(targets_transformed)):
                    targets_transformed[t]["boxes"] = rotate_boxes(targets_transformed[t]["boxes"], -degree, image_width)
                    targets_transformed[t]["boxes"] = flip_boxes(targets_transformed[t]["boxes"], image_width)

                    targets_transformed[t]["masks"] = rotate_masks(targets_transformed[t]["masks"], degree)
                    targets_transformed[t]["masks"] = flip_masks(targets_transformed[t]["masks"])

                # get predictions for the transformed images
                _, _, _, outputs = self.forward(images_rotoreflect, targets_transformed)

                Map = MeanAveragePrecision(iou_type='segm')
                targets = [dict(boxes=target['boxes'], labels=target['labels'], masks=target['masks']) for target in targets]
                outputs = [dict(boxes=output['boxes'], labels=output['labels'], scores=output['scores'], masks=output['masks']) for output in outputs]
                Map.update(outputs, targets)

                map_dict[rot + len(degrees)] = Map.compute()

        return map_dict

    def get_inference_metrics(self, images: torch.Tensor, targets: torch.Tensor):
        metrics = {}

        map_dict = self.get_group_element_wise_maps(images, targets)

        # Use list comprehension to calculate accuracy for each group element
        for i in range(self.num_group_elements):
            metrics.update({
                    f'test/map_group_element_{i}': max(map_dict[i]['map'], 0.0),
                    f'test/map_small_group_element_{i}': max(map_dict[i]['map_small'], 0.0),
                    f'test/map_medium_group_element_{i}': max(map_dict[i]['map_medium'], 0.0),
                    f'test/map_large_group_element_{i}': max(map_dict[i]['map_large'], 0.0),
                    f'test/map_50_group_element_{i}': max(map_dict[i]['map_50'], 0.0),
                    f'test/map_75_group_element_{i}': max(map_dict[i]['map_75'], 0.0),
                    f'test/mar_1_group_element_{i}': max(map_dict[i]['mar_1'], 0.0),
                    f'test/mar_10_group_element_{i}': max(map_dict[i]['mar_10'], 0.0),
                    f'test/mar_100_group_element_{i}': max(map_dict[i]['mar_100'], 0.0),
                    f'test/mar_small_group_element_{i}': max(map_dict[i]['mar_small'], 0.0),
                    f'test/mar_medium_group_element_{i}': max(map_dict[i]['mar_medium'], 0.0),
                    f'test/mar_large_group_element_{i}': max(map_dict[i]['mar_large'], 0.0),
                })

        map_per_group_element = torch.tensor([map_dict[i]['map'] for i in range(self.num_group_elements)])

        metrics.update({"test/group_map": torch.mean(map_per_group_element)})
        metrics.update({f'test/map_group_element_{i}': max(map_per_group_element[i], 0.0) for i in range(self.num_group_elements)})

        # Calculate the overall map
        metrics.update({"test/map": max(map_dict[0]['map'], 0.0)})

        return metrics<|MERGE_RESOLUTION|>--- conflicted
+++ resolved
@@ -9,16 +9,10 @@
 import wandb
 from equiadapt.images.utils import flip_boxes, flip_masks, rotate_boxes, rotate_masks
 
-<<<<<<< HEAD
 
-def get_inference_method(canonicalizer: torch.nn.Module, 
-                         prediction_network: torch.nn.Module, 
-                         inference_hyperparams: Union[Dict, wandb.Config], 
-=======
 def get_inference_method(canonicalizer: torch.nn.Module,
                          prediction_network: torch.nn.Module,
                          inference_hyperparams: Union[Dict, wandb.Config],
->>>>>>> 529b63ee
                          in_shape: tuple = (3, 1024, 1024)):
     if inference_hyperparams.method == 'vanilla':
         return VanillaInference(canonicalizer, prediction_network)
